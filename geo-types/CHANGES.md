# Changes

<<<<<<< HEAD
## Major Unreleased
=======
## Unreleased
>>>>>>> 6c49460e

* BREAKING: Remove deprecated functions on the `Geometry<T>`:
  * `into_point` - Switch to `std::convert::TryInto<Point>`
  * `into_line_string` - Switch to `std::convert::TryInto<LineString>`
  * `into_line` - Switch to `std::convert::TryInto<Line>`
  * `into_polygon` - Switch to `std::convert::TryInto<Polygon>`
  * `into_multi_point` - Switch to `std::convert::TryInto<MultiPoint>`
  * `into_multi_line_string` - Switch to `std::convert::TryInto<MultiLineString>`
  * `into_multi_polygon` - Switch to `std::convert::TryInto<MultiPolygon>`
* BREAKING: Remove deprecated `CoordinateType` trait. Use `CoordFloat` or `CoordNum` instead.
* BREAKING: Remove deprecated functions from `LineString<T>`
  * Remove `points_iter()` -- use `points()` instead.
  * Remove `num_coords()` -- use `geo::algorithm::coords_iter::CoordsIter::coords_count` instead.
* BREAKING: Remove deprecated functions from `Point<T>`
  * Remove `lng()` -- use `x()` instead.
  * Remove `set_lng()` -- use `set_x()` instead.
  * Remove `lat()` -- use `y()` instead.
  * Remove `set_lat()` -- use `set_y()` instead.
* BREAKING: Remove deprecated `Polygon<T>::is_convex()` -- use `geo::is_convex` on `poly.exterior()` instead.
* BREAKING: Remove deprecated `Rect<T>::try_new()` -- use `Rect::new` instead, since `Rect::try_new` will never Error. Also removes corresponding `InvalidRectCoordinatesError`.
<<<<<<< HEAD
=======
* BREAKING: Rename `GeometryCollection::new(value)` into the `GeometryCollection::new(value)`.
  * The old `GeometryCollection::new()` is no longer available, and should be replaced with `GeometryCollection::default()` if an empty `GeometryCollection` is needed.
>>>>>>> 6c49460e

## 0.7.4

* BREAKING: Make `Rect::to_lines` return lines in winding order for `Rect::to_polygon`.
  * <https://github.com/georust/geo/pull/757>
* Note: All crates have been migrated to Rust 2021 edition. The MSRV when installing the latest dependencies has increased to 1.56.
  * <https://github.com/georust/geo/pull/741>
* Macros `coord!`, `point!`, `line_string!`, and `polygon!` now support trailing commas such as `coord! { x: 181.2, y: 51.79, }`
  * <https://github.com/georust/geo/pull/752>
* Internal cleanup: Explicitly declare `use-rstar_0_8` and `use-rstar_0_9` features to be explicit which rstar version is being used. For backward compatibility, the `use-rstar` feature will still enable `use-rstar_0_8`.
  * <https://github.com/georust/geo/pull/759>
* Add missing size_hint() method for point and coordinate iterators on LineString
  * <https://github.com/georust/geo/issues/762>
* Add ExactsizeIterator impl for Points iterator on LineString
  * <https://github.com/georust/geo/pull/767>
* Extend `point!` macro to support single coordinate expression arguments `point!(coordinate)` (coordinate can be created with the `coord!` macro)
  * <https://github.com/georust/geo/pull/775>
* `LineString`, `MultiPoint`, `MultiPolygon`, `Triangle`, `MultiLineString` now have a new constructor `new(...)`. `GeometryCollection` has a `new_from(...)` constructor. `GeometryCollection::new()` has been deprecated - use `GeometryCollection::default()` instead. Do not use tuple constructors like ~~`MultiPoint(...)`~~ for any of the geo-types. Use `MultiPoint::new(...)` and similar ones instead.
  * PRs: [MultiPolygon::new](https://github.com/georust/geo/pull/786), [MultiLineString::new](https://github.com/georust/geo/pull/784), [Triangle::new](https://github.com/georust/geo/pull/783), [GeometryCollection::new](https://github.com/georust/geo/pull/782), [LineString::new](https://github.com/georust/geo/pull/781), [MultiPoint::new](https://github.com/georust/geo/pull/778), [Point::from](https://github.com/georust/geo/pull/777)

## 0.7.3

* DEPRECATION: Deprecate `Point::lng`, `Point::lat`, `Point::set_lng` and `Point::set_lat`
  * <https://github.com/georust/geo/pull/711>
* Support `rstar` version `0.9` in feature `use-rstar_0_9`
  * <https://github.com/georust/geo/pull/682>
* `Geometry` and `GeometryCollection` now support serde.
  * <https://github.com/georust/geo/pull/704>
* Add `Coordinate` iterators to LineString, regularise its iterator methods, and refactor its docs
  * <https://github.com/georust/geo/pull/705>
* Add +=, -=, \*=, and /= for Point
  * <https://github.com/georust/geo/pull/715>
* Note: The MSRV when installing the latest dependencies has increased to 1.55
  * <https://github.com/georust/geo/pull/726>

## 0.7.2

* Implement `RelativeEq` and `AbsDiffEq` for fuzzy comparison of remaining Geometry Types
  * <https://github.com/georust/geo/pull/628>
* Implement `From<Line>` for `LineString`
  * <https://github.com/georust/geo/pull/634>
* Add optional `arbitrary` feature for integration with the [arbitrary](https://github.com/rust-fuzz/arbitrary) crate
  * <https://github.com/georust/geo/pull/622>

## 0.7.1

* Implement `Default` on `Coordinate` and `Point` structs (defaults to `(x: 0, y: 0)`)
  * <https://github.com/georust/geo/pull/616>
* Add specific details about conversion failures in the newly public `geo_types::Error`
  * <https://github.com/georust/geo/pull/614>

## 0.7.0

* BREAKING: `geo_types::CoordinateType` now extends Debug and has been deprecated in favor of `geo_types::CoordNum` and `geo_types::CoordFloat`
  * <https://github.com/georust/geo/pull/563>
* BREAKING: Introduce `use-rstar` feature rather than `rstar` so that `approx` dependency can be optional
  * <https://github.com/georust/geo/pull/567>
* Implement `approx::{RelativeEq, AbsDiffEq}` for geo-types when using the `approx` feature
  * <https://github.com/georust/geo/pull/567>
* `geo_types::LineString::num_coords` has been deprecated in favor of `geo::algorithm::coords_iter::CoordsIter::coords_count`
  * <https://github.com/georust/geo/pull/563>

## 0.6.2

* Add `into_iter`, `iter` and `iter_mut` methods for `MultiPolygon`, `MultiPoint`, and `MultiLineString`
  * <https://github.com/georust/geo/pull/539>
* `Rect::new` automatically determines min/max points. Deprecates `Rect::try_new` which can no longer fail.
  * <https://github.com/georust/geo/pull/519>
* Add `MultiLineString::is_closed` method
  * <https://github.com/georust/geo/pull/523>

## 0.6.1

* Add documentation on semantics (based on OGC-SFA)
  * <https://github.com/georust/geo/pull/516>
* Add vector-space operations to `Coordinate` and `Point`
  * <https://github.com/georust/geo/pull/505>

## 0.6.0

* Remove `COORD_PRECISION` which was an arbitrary constant of 0.1m
  * <https://github.com/georust/geo/pull/462>
* Bump rstar version to 0.8.0
  * <https://github.com/georust/geo/pull/468>
* Add `Triangle` and `Rect` to `Geometry`
  * <https://github.com/georust/geo/pull/432>
* Introduce `Rect::try_new` constructor which does not panic
  * <https://github.com/georust/geo/pull/442>
* Add `Rect::center` method
  * <https://github.com/georust/geo/pull/450>
* Derive `Eq` for types when applicable
  * <https://github.com/georust/geo/pull/431>
  * <https://github.com/georust/geo/pull/435>
* Implement `From<Triangle> for Polygon`
  * <https://github.com/georust/geo/pull/433>

## 0.5.0

* Update Geometry enum with iterators and TryFrom impls for primitives
  * https://github.com/georust/geo/pull/410
* Make geo-types Rect fields private to force users to use constructor (breaking change)
  * <https://github.com/georust/geo/pull/374>
* Bump rstar dependency to 0.4
  * <https://github.com/georust/geo/pull/373>
* Fix link to `LineString` in docs
  * <https://github.com/georust/geo/pull/381>
* Fix typo in Rect docs about min/max positions.
  * <https://github.com/georust/geo/pull/385>
* Implement `Hash` for all types in `geo-types`
  * <https://github.com/georust/geo/pull/389>

## 0.4.3

* Introduce `point!`, `line_string!`, and `polygon!` macros.
  * <https://github.com/georust/geo/pull/352>
  * <https://github.com/georust/geo/pull/357>
* Add `Rect` constructor that enforces `min.{x,y} < max.{x,y}`
  * <https://github.com/georust/geo/pull/360>

## 0.4.2

* Add `Polygon::num_coords`
  * <https://github.com/georust/geo/pull/348>

## 0.4.1

* Add `Polygon::interiors_push` - Adds an interior ring to a `Polygon`
  * <https://github.com/georust/geo/pull/347>

## 0.4.0

* Rewrite `Polygon` structure to enforce closed `LineString` rings
  * <https://github.com/georust/geo/pull/337>
* Implement `Into<Geometry>` for `Line`
  * <https://github.com/georust/geo/pull/340>
* Implement `Index<usize>` for `LineString` to get the coordinate at that position
  * <https://github.com/georust/geo/pull/341>
* Bump `rstar` dependency
  * <https://github.com/georust/geo/pull/346>
* Ability to construct `MultiPolygon` from `Vec` of anything that implements `Into<Polygon>`
  * <https://github.com/georust/geo/pull/342>
* Add `new`, `is_empty`, `len` functions on `GeometryCollection`
  * <https://github.com/georust/geo/pull/339>
* Tweak `Geometry` method names slightly
  * <https://github.com/georust/geo/pull/343>
* Remove unnecessary references in function signatures
  * <https://github.com/georust/geo/pull/344>

## 0.3.0

* Replace the [spade](https://crates.io/crates/spade) crate with the [rstar](https://crates.io/crates/rstar) crate
  * <https://github.com/georust/geo/pull/314>
* Remove unnecessary algorithm trait bounds
  * <https://github.com/georust/geo/pull/320/>

## 0.2.2

* Fix misnamed `serde` feature flag.
  * <https://github.com/georust/geo/pull/316>
* Add `width` and `height` helpers on `Rect`.
  * <https://github.com/georust/geo/pull/317>

## 0.2.1

* Add `to_lines` method on a `Triangle`
  * <https://github.com/georust/geo/pull/313>

## 0.2.0

* Introduce `Line::{dx, dy, slope, determinant}` methods.
  * <https://github.com/georust/geo/pull/246>
* Remove unnecessary borrows in function params for `Copy` types.
  * <https://github.com/georust/geo/pull/265>
* Introduce `x_y` method on `Point` and `Coordinate`
  * <https://github.com/georust/geo/pull/277>
* Migrate `Line` and `LineString` to be a series of `Coordinates` (not `Points`).
  * <https://github.com/georust/geo/pull/244>
* Introduce Triangle geometry type.
  * <https://github.com/georust/geo/pull/285>
* Rename bounding ‘box’ to ‘rect’; move structure to geo-types.
  * <https://github.com/georust/geo/pull/295>


## 0.1.1

* Allow LineString creation from vec of two-element CoordinateType array
  * <https://github.com/georust/geo/pull/223>


## 0.1.0

* New crate with core types from `geo`
  * <https://github.com/georust/geo/pull/201><|MERGE_RESOLUTION|>--- conflicted
+++ resolved
@@ -1,10 +1,6 @@
 # Changes
 
-<<<<<<< HEAD
-## Major Unreleased
-=======
 ## Unreleased
->>>>>>> 6c49460e
 
 * BREAKING: Remove deprecated functions on the `Geometry<T>`:
   * `into_point` - Switch to `std::convert::TryInto<Point>`
@@ -25,11 +21,8 @@
   * Remove `set_lat()` -- use `set_y()` instead.
 * BREAKING: Remove deprecated `Polygon<T>::is_convex()` -- use `geo::is_convex` on `poly.exterior()` instead.
 * BREAKING: Remove deprecated `Rect<T>::try_new()` -- use `Rect::new` instead, since `Rect::try_new` will never Error. Also removes corresponding `InvalidRectCoordinatesError`.
-<<<<<<< HEAD
-=======
 * BREAKING: Rename `GeometryCollection::new(value)` into the `GeometryCollection::new(value)`.
   * The old `GeometryCollection::new()` is no longer available, and should be replaced with `GeometryCollection::default()` if an empty `GeometryCollection` is needed.
->>>>>>> 6c49460e
 
 ## 0.7.4
 
