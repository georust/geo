# Changes

## Unreleased

* BREAKING: Remove deprecated functions on the `Geometry<T>`:
  * `into_point` - Switch to `std::convert::TryInto<Point>`
  * `into_line_string` - Switch to `std::convert::TryInto<LineString>`
  * `into_line` - Switch to `std::convert::TryInto<Line>`
  * `into_polygon` - Switch to `std::convert::TryInto<Polygon>`
  * `into_multi_point` - Switch to `std::convert::TryInto<MultiPoint>`
  * `into_multi_line_string` - Switch to `std::convert::TryInto<MultiLineString>`
  * `into_multi_polygon` - Switch to `std::convert::TryInto<MultiPolygon>`
* BREAKING: Remove deprecated `CoordinateType` trait. Use `CoordFloat` or `CoordNum` instead.
* BREAKING: Remove deprecated functions from `LineString<T>`
  * Remove `points_iter()` -- use `points()` instead.
  * Remove `num_coords()` -- use `geo::algorithm::coords_iter::CoordsIter::coords_count` instead.
* BREAKING: Remove deprecated functions from `Point<T>`
  * Remove `lng()` -- use `x()` instead.
  * Remove `set_lng()` -- use `set_x()` instead.
  * Remove `lat()` -- use `y()` instead.
  * Remove `set_lat()` -- use `set_y()` instead.
* BREAKING: Remove deprecated `Polygon<T>::is_convex()` -- use `geo::is_convex` on `poly.exterior()` instead.
* BREAKING: Remove deprecated `Rect<T>::try_new()` -- use `Rect::new` instead, since `Rect::try_new` will never Error. Also removes corresponding `InvalidRectCoordinatesError`.
<<<<<<< HEAD
* BREAKING: Rename `GeometryCollection::new(value)` into the `GeometryCollection::new(value)`.
=======
* BREAKING: Remove `GeometryCollection::new(value)`,  replace it with `GeometryCollection::new(value)`, and deprecate `GeometryCollection::new_from(value)`.
>>>>>>> 8d1251aa
  * The old `GeometryCollection::new()` is no longer available, and should be replaced with `GeometryCollection::default()` if an empty `GeometryCollection` is needed.

## 0.7.4

* BREAKING: Make `Rect::to_lines` return lines in winding order for `Rect::to_polygon`.
  * <https://github.com/georust/geo/pull/757>
* Note: All crates have been migrated to Rust 2021 edition. The MSRV when installing the latest dependencies has increased to 1.56.
  * <https://github.com/georust/geo/pull/741>
* Macros `coord!`, `point!`, `line_string!`, and `polygon!` now support trailing commas such as `coord! { x: 181.2, y: 51.79, }`
  * <https://github.com/georust/geo/pull/752>
* Internal cleanup: Explicitly declare `use-rstar_0_8` and `use-rstar_0_9` features to be explicit which rstar version is being used. For backward compatibility, the `use-rstar` feature will still enable `use-rstar_0_8`.
  * <https://github.com/georust/geo/pull/759>
* Add missing size_hint() method for point and coordinate iterators on LineString
  * <https://github.com/georust/geo/issues/762>
* Add ExactsizeIterator impl for Points iterator on LineString
  * <https://github.com/georust/geo/pull/767>
* Extend `point!` macro to support single coordinate expression arguments `point!(coordinate)` (coordinate can be created with the `coord!` macro)
  * <https://github.com/georust/geo/pull/775>
* `LineString`, `MultiPoint`, `MultiPolygon`, `Triangle`, `MultiLineString` now have a new constructor `new(...)`. `GeometryCollection` has a `new_from(...)` constructor. `GeometryCollection::new()` has been deprecated - use `GeometryCollection::default()` instead. Do not use tuple constructors like ~~`MultiPoint(...)`~~ for any of the geo-types. Use `MultiPoint::new(...)` and similar ones instead.
  * PRs: [MultiPolygon::new](https://github.com/georust/geo/pull/786), [MultiLineString::new](https://github.com/georust/geo/pull/784), [Triangle::new](https://github.com/georust/geo/pull/783), [GeometryCollection::new_from](https://github.com/georust/geo/pull/782), [LineString::new](https://github.com/georust/geo/pull/781), [MultiPoint::new](https://github.com/georust/geo/pull/778), [Point::from](https://github.com/georust/geo/pull/777)

## 0.7.3

* DEPRECATION: Deprecate `Point::lng`, `Point::lat`, `Point::set_lng` and `Point::set_lat`
  * <https://github.com/georust/geo/pull/711>
* Support `rstar` version `0.9` in feature `use-rstar_0_9`
  * <https://github.com/georust/geo/pull/682>
* `Geometry` and `GeometryCollection` now support serde.
  * <https://github.com/georust/geo/pull/704>
* Add `Coordinate` iterators to LineString, regularise its iterator methods, and refactor its docs
  * <https://github.com/georust/geo/pull/705>
* Add +=, -=, \*=, and /= for Point
  * <https://github.com/georust/geo/pull/715>
* Note: The MSRV when installing the latest dependencies has increased to 1.55
  * <https://github.com/georust/geo/pull/726>

## 0.7.2

* Implement `RelativeEq` and `AbsDiffEq` for fuzzy comparison of remaining Geometry Types
  * <https://github.com/georust/geo/pull/628>
* Implement `From<Line>` for `LineString`
  * <https://github.com/georust/geo/pull/634>
* Add optional `arbitrary` feature for integration with the [arbitrary](https://github.com/rust-fuzz/arbitrary) crate
  * <https://github.com/georust/geo/pull/622>

## 0.7.1

* Implement `Default` on `Coordinate` and `Point` structs (defaults to `(x: 0, y: 0)`)
  * <https://github.com/georust/geo/pull/616>
* Add specific details about conversion failures in the newly public `geo_types::Error`
  * <https://github.com/georust/geo/pull/614>

## 0.7.0

* BREAKING: `geo_types::CoordinateType` now extends Debug and has been deprecated in favor of `geo_types::CoordNum` and `geo_types::CoordFloat`
  * <https://github.com/georust/geo/pull/563>
* BREAKING: Introduce `use-rstar` feature rather than `rstar` so that `approx` dependency can be optional
  * <https://github.com/georust/geo/pull/567>
* Implement `approx::{RelativeEq, AbsDiffEq}` for geo-types when using the `approx` feature
  * <https://github.com/georust/geo/pull/567>
* `geo_types::LineString::num_coords` has been deprecated in favor of `geo::algorithm::coords_iter::CoordsIter::coords_count`
  * <https://github.com/georust/geo/pull/563>

## 0.6.2

* Add `into_iter`, `iter` and `iter_mut` methods for `MultiPolygon`, `MultiPoint`, and `MultiLineString`
  * <https://github.com/georust/geo/pull/539>
* `Rect::new` automatically determines min/max points. Deprecates `Rect::try_new` which can no longer fail.
  * <https://github.com/georust/geo/pull/519>
* Add `MultiLineString::is_closed` method
  * <https://github.com/georust/geo/pull/523>

## 0.6.1

* Add documentation on semantics (based on OGC-SFA)
  * <https://github.com/georust/geo/pull/516>
* Add vector-space operations to `Coordinate` and `Point`
  * <https://github.com/georust/geo/pull/505>

## 0.6.0

* Remove `COORD_PRECISION` which was an arbitrary constant of 0.1m
  * <https://github.com/georust/geo/pull/462>
* Bump rstar version to 0.8.0
  * <https://github.com/georust/geo/pull/468>
* Add `Triangle` and `Rect` to `Geometry`
  * <https://github.com/georust/geo/pull/432>
* Introduce `Rect::try_new` constructor which does not panic
  * <https://github.com/georust/geo/pull/442>
* Add `Rect::center` method
  * <https://github.com/georust/geo/pull/450>
* Derive `Eq` for types when applicable
  * <https://github.com/georust/geo/pull/431>
  * <https://github.com/georust/geo/pull/435>
* Implement `From<Triangle> for Polygon`
  * <https://github.com/georust/geo/pull/433>

## 0.5.0

* Update Geometry enum with iterators and TryFrom impls for primitives
  * https://github.com/georust/geo/pull/410
* Make geo-types Rect fields private to force users to use constructor (breaking change)
  * <https://github.com/georust/geo/pull/374>
* Bump rstar dependency to 0.4
  * <https://github.com/georust/geo/pull/373>
* Fix link to `LineString` in docs
  * <https://github.com/georust/geo/pull/381>
* Fix typo in Rect docs about min/max positions.
  * <https://github.com/georust/geo/pull/385>
* Implement `Hash` for all types in `geo-types`
  * <https://github.com/georust/geo/pull/389>

## 0.4.3

* Introduce `point!`, `line_string!`, and `polygon!` macros.
  * <https://github.com/georust/geo/pull/352>
  * <https://github.com/georust/geo/pull/357>
* Add `Rect` constructor that enforces `min.{x,y} < max.{x,y}`
  * <https://github.com/georust/geo/pull/360>

## 0.4.2

* Add `Polygon::num_coords`
  * <https://github.com/georust/geo/pull/348>

## 0.4.1

* Add `Polygon::interiors_push` - Adds an interior ring to a `Polygon`
  * <https://github.com/georust/geo/pull/347>

## 0.4.0

* Rewrite `Polygon` structure to enforce closed `LineString` rings
  * <https://github.com/georust/geo/pull/337>
* Implement `Into<Geometry>` for `Line`
  * <https://github.com/georust/geo/pull/340>
* Implement `Index<usize>` for `LineString` to get the coordinate at that position
  * <https://github.com/georust/geo/pull/341>
* Bump `rstar` dependency
  * <https://github.com/georust/geo/pull/346>
* Ability to construct `MultiPolygon` from `Vec` of anything that implements `Into<Polygon>`
  * <https://github.com/georust/geo/pull/342>
* Add `new`, `is_empty`, `len` functions on `GeometryCollection`
  * <https://github.com/georust/geo/pull/339>
* Tweak `Geometry` method names slightly
  * <https://github.com/georust/geo/pull/343>
* Remove unnecessary references in function signatures
  * <https://github.com/georust/geo/pull/344>

## 0.3.0

* Replace the [spade](https://crates.io/crates/spade) crate with the [rstar](https://crates.io/crates/rstar) crate
  * <https://github.com/georust/geo/pull/314>
* Remove unnecessary algorithm trait bounds
  * <https://github.com/georust/geo/pull/320/>

## 0.2.2

* Fix misnamed `serde` feature flag.
  * <https://github.com/georust/geo/pull/316>
* Add `width` and `height` helpers on `Rect`.
  * <https://github.com/georust/geo/pull/317>

## 0.2.1

* Add `to_lines` method on a `Triangle`
  * <https://github.com/georust/geo/pull/313>

## 0.2.0

* Introduce `Line::{dx, dy, slope, determinant}` methods.
  * <https://github.com/georust/geo/pull/246>
* Remove unnecessary borrows in function params for `Copy` types.
  * <https://github.com/georust/geo/pull/265>
* Introduce `x_y` method on `Point` and `Coordinate`
  * <https://github.com/georust/geo/pull/277>
* Migrate `Line` and `LineString` to be a series of `Coordinates` (not `Points`).
  * <https://github.com/georust/geo/pull/244>
* Introduce Triangle geometry type.
  * <https://github.com/georust/geo/pull/285>
* Rename bounding ‘box’ to ‘rect’; move structure to geo-types.
  * <https://github.com/georust/geo/pull/295>


## 0.1.1

* Allow LineString creation from vec of two-element CoordinateType array
  * <https://github.com/georust/geo/pull/223>


## 0.1.0

* New crate with core types from `geo`
  * <https://github.com/georust/geo/pull/201><|MERGE_RESOLUTION|>--- conflicted
+++ resolved
@@ -21,11 +21,7 @@
   * Remove `set_lat()` -- use `set_y()` instead.
 * BREAKING: Remove deprecated `Polygon<T>::is_convex()` -- use `geo::is_convex` on `poly.exterior()` instead.
 * BREAKING: Remove deprecated `Rect<T>::try_new()` -- use `Rect::new` instead, since `Rect::try_new` will never Error. Also removes corresponding `InvalidRectCoordinatesError`.
-<<<<<<< HEAD
-* BREAKING: Rename `GeometryCollection::new(value)` into the `GeometryCollection::new(value)`.
-=======
 * BREAKING: Remove `GeometryCollection::new(value)`,  replace it with `GeometryCollection::new(value)`, and deprecate `GeometryCollection::new_from(value)`.
->>>>>>> 8d1251aa
   * The old `GeometryCollection::new()` is no longer available, and should be replaced with `GeometryCollection::default()` if an empty `GeometryCollection` is needed.
 
 ## 0.7.4
