use crate::{CoordNum, Coordinate, Line, NoValue, Point, Triangle};
use std::iter::FromIterator;
use std::ops::{Index, IndexMut};

/// An ordered collection of two or more [`Coordinate`]s, representing a
/// path between locations.
///
/// `LineString`s are 2D by default, but optionally support 3D and Measure values.
///
/// # Semantics
///
/// 1. A [`LineString`] is _closed_ if it is empty, **or** if the first and last coordinates are the same.
/// 2. The _boundary_ of a [`LineString`] is either:
///     - **empty** if it is _closed_ (see **1**) **or**
///     - contains the **start** and **end** coordinates.
/// 3. The _interior_ is the (infinite) set of all coordinates along the [`LineString`], _not including_ the boundary.
/// 4. A [`LineString`] is _simple_ if it does not intersect except **optionally** at the first and last coordinates (in which case it is also _closed_, see **1**).
/// 5. A _simple_ **and** _closed_ [`LineString`] is a `LinearRing` as defined in the OGC-SFA (but is not defined as a separate type in this crate).
///
/// # Validity
///
/// A [`LineString`] is valid if it is either empty or
/// contains 2 or more coordinates.
///
/// Further, a closed [`LineString`] **must not** self-intersect. Note that its
/// validity is **not** enforced, and operations and
/// predicates are **undefined** on invalid `LineString`s.
///
/// # Examples
/// ## Creation
///
/// Create a [`LineString`] by calling it directly:
///
/// ```
/// use geo_types::{coord, LineString};
///
/// let line_string = LineString::new(vec![
///     coord! { x: 0., y: 0. },
///     coord! { x: 10., y: 0. },
/// ]);
/// ```
///
/// Create a [`LineString`] with the [`line_string!`] macro:
///
/// ```
/// use geo_types::line_string;
///
/// let line_string = line_string![
///     (x: 0., y: 0.),
///     (x: 10., y: 0.),
/// ];
/// ```
///
/// By converting from a [`Vec`] of coordinate-like things:
///
/// ```
/// use geo_types::LineString;
///
/// let line_string: LineString<f32> = vec![(0., 0.), (10., 0.)].into();
/// ```
///
/// ```
/// use geo_types::LineString;
///
/// let line_string: LineString<f64> = vec![[0., 0.], [10., 0.]].into();
/// ```
///
/// Or by `collect`ing from a [`Coordinate`] iterator
///
/// ```
/// use geo_types::{coord, LineString};
///
/// let mut coords_iter =
///     vec![coord! { x: 0., y: 0. }, coord! { x: 10., y: 0. }].into_iter();
///
/// let line_string: LineString<f32> = coords_iter.collect();
/// ```
///
/// ## Iteration
/// [`LineString`] provides five iterators: [`coords`](LineString::coords), [`coords_mut`](LineString::coords_mut), [`points`](LineString::points), [`lines`](LineString::lines), and [`triangles`](LineString::triangles):
///
/// ```
/// use geo_types::{coord, LineString};
///
/// let line_string = LineString::new(vec![
///     coord! { x: 0., y: 0. },
///     coord! { x: 10., y: 0. },
/// ]);
///
/// line_string.coords().for_each(|coord| println!("{:?}", coord));
///
/// for point in line_string.points() {
///     println!("Point x = {}, y = {}", point.x(), point.y());
/// }
/// ```
///
/// Note that its [`IntoIterator`] impl yields [`Coordinate`]s when looping:
///
/// ```
/// use geo_types::{coord, LineString};
///
/// let line_string = LineString::new(vec![
///     coord! { x: 0., y: 0. },
///     coord! { x: 10., y: 0. },
/// ]);
///
/// for coord in &line_string {
///     println!("Coordinate x = {}, y = {}", coord.x, coord.y);
/// }
///
/// for coord in line_string {
///     println!("Coordinate x = {}, y = {}", coord.x, coord.y);
/// }
///
/// ```
/// ## Decomposition
///
/// You can decompose a [`LineString`] into a [`Vec`] of [`Coordinate`]s or [`Point`]s:
/// ```
/// use geo_types::{coord, LineString, Point};
///
/// let line_string = LineString::new(vec![
///     coord! { x: 0., y: 0. },
///     coord! { x: 10., y: 0. },
/// ]);
///
/// let coordinate_vec = line_string.clone().into_inner();
/// let point_vec = line_string.clone().into_points();
///
/// ```
#[derive(Eq, PartialEq, Clone, Debug, Hash)]
#[cfg_attr(feature = "serde", derive(Serialize, Deserialize))]
pub struct LineString<T: CoordNum, Z: CoordNum = NoValue, M: CoordNum = NoValue>(
    pub Vec<Coordinate<T, Z, M>>,
);

/// A line string with a measurement value in 2D space.
///
/// See [`LineString`]
pub type LineStringM<T> = LineString<T, NoValue, T>;

/// A line string in 3D space.
///
/// See [`LineString`]
pub type LineString3D<T> = LineString<T, T, NoValue>;

/// A line string with a measurement value in 3D space.
///
/// See [`LineString`]
pub type LineString3DM<T> = LineString<T, T, T>;

/// A [`Point`] iterator returned by the `points` method
#[derive(Debug)]
pub struct PointsIter<'a, T, Z = NoValue, M = NoValue>(::std::slice::Iter<'a, Coordinate<T, Z, M>>)
where
    T: CoordNum + 'a,
    Z: CoordNum + 'a,
    M: CoordNum + 'a;

pub type PointsIterM<'a, T> = PointsIter<'a, T, NoValue, T>;
pub type PointsIter3D<'a, T> = PointsIter<'a, T, T, NoValue>;
pub type PointsIter3DM<'a, T> = PointsIter<'a, T, T, T>;

impl<'a, T, Z, M> Iterator for PointsIter<'a, T, Z, M>
where
    T: CoordNum + 'a,
    Z: CoordNum + 'a,
    M: CoordNum + 'a,
{
    type Item = Point<T, Z, M>;

    fn next(&mut self) -> Option<Self::Item> {
        self.0.next().map(|c| Point::from(*c))
    }

    fn size_hint(&self) -> (usize, Option<usize>) {
        self.0.size_hint()
    }
}

impl<'a, T: CoordNum, Z: CoordNum, M: CoordNum> ExactSizeIterator for PointsIter<'a, T, Z, M> {
    fn len(&self) -> usize {
        self.0.len()
    }
}

impl<'a, T: CoordNum, Z: CoordNum, M: CoordNum> DoubleEndedIterator for PointsIter<'a, T, Z, M> {
    fn next_back(&mut self) -> Option<Self::Item> {
        self.0.next_back().map(|c| Point::from(*c))
    }
}

/// A [`Coordinate`] iterator used by the `into_iter` method on a [`LineString`]
#[derive(Debug)]
pub struct CoordinatesIter<'a, T: CoordNum + 'a, Z: CoordNum + 'a, M: CoordNum + 'a>(
    ::std::slice::Iter<'a, Coordinate<T, Z, M>>,
);

impl<'a, T: CoordNum, Z: CoordNum, M: CoordNum> Iterator for CoordinatesIter<'a, T, Z, M> {
    type Item = &'a Coordinate<T, Z, M>;

    fn next(&mut self) -> Option<Self::Item> {
        self.0.next()
    }

    fn size_hint(&self) -> (usize, Option<usize>) {
        self.0.size_hint()
    }
}

impl<'a, T: CoordNum, Z: CoordNum, M: CoordNum> ExactSizeIterator for CoordinatesIter<'a, T, Z, M> {
    fn len(&self) -> usize {
        self.0.len()
    }
}

impl<'a, T: CoordNum, Z: CoordNum, M: CoordNum> DoubleEndedIterator
    for CoordinatesIter<'a, T, Z, M>
{
    fn next_back(&mut self) -> Option<Self::Item> {
        self.0.next_back()
    }
}

impl<T: CoordNum, Z: CoordNum, M: CoordNum> LineString<T, Z, M> {
    /// Instantiate Self from the raw content value
    pub fn new(value: Vec<Coordinate<T, Z, M>>) -> Self {
        Self(value)
    }

    /// Return an iterator yielding the coordinates of a [`LineString`] as [`Point`]s
    pub fn points(&self) -> PointsIter<T, Z, M> {
        PointsIter(self.0.iter())
    }

    /// Return an iterator yielding the members of a [`LineString`] as [`Coordinate`]s
    pub fn coords(&self) -> impl Iterator<Item = &Coordinate<T, Z, M>> {
        self.0.iter()
    }

    /// Return an iterator yielding the coordinates of a [`LineString`] as mutable [`Coordinate`]s
    pub fn coords_mut(&mut self) -> impl Iterator<Item = &mut Coordinate<T, Z, M>> {
        self.0.iter_mut()
    }

    /// Return the coordinates of a [`LineString`] as a [`Vec`] of [`Point`]s
    pub fn into_points(self) -> Vec<Point<T, Z, M>> {
        self.0.into_iter().map(Point::from).collect()
    }

    /// Return the coordinates of a [`LineString`] as a [`Vec`] of [`Coordinate`]s
    pub fn into_inner(self) -> Vec<Coordinate<T, Z, M>> {
        self.0
    }

    /// Return an iterator yielding one [`Line`] for each line segment
    /// in the [`LineString`].
    ///
    /// # Examples
    ///
    /// ```
    /// use geo_types::{coord, Line, LineString};
    ///
    /// let mut coords = vec![(0., 0.), (5., 0.), (7., 9.)];
    /// let line_string: LineString<f32> = coords.into_iter().collect();
    ///
    /// let mut lines = line_string.lines();
    /// assert_eq!(
    ///     Some(Line::new(
    ///         coord! { x: 0., y: 0. },
    ///         coord! { x: 5., y: 0. }
    ///     )),
    ///     lines.next()
    /// );
    /// assert_eq!(
    ///     Some(Line::new(
    ///         coord! { x: 5., y: 0. },
    ///         coord! { x: 7., y: 9. }
    ///     )),
    ///     lines.next()
    /// );
    /// assert!(lines.next().is_none());
    /// ```
    pub fn lines(&'_ self) -> impl ExactSizeIterator + Iterator<Item = Line<T, Z, M>> + '_ {
        self.0.windows(2).map(|w| {
            // slice::windows(N) is guaranteed to yield a slice with exactly N elements
            unsafe { Line::new(*w.get_unchecked(0), *w.get_unchecked(1)) }
        })
    }

    /// An iterator which yields the coordinates of a [`LineString`] as [`Triangle`]s
    pub fn triangles(&'_ self) -> impl ExactSizeIterator + Iterator<Item = Triangle<T, Z, M>> + '_ {
        self.0.windows(3).map(|w| {
            // slice::windows(N) is guaranteed to yield a slice with exactly N elements
            unsafe {
                Triangle::new(
                    *w.get_unchecked(0),
                    *w.get_unchecked(1),
                    *w.get_unchecked(2),
                )
            }
        })
    }

    /// Close the [`LineString`]. Specifically, if the [`LineString`] has at least one [`Coordinate`], and
    /// the value of the first [`Coordinate`] **does not** equal the value of the last [`Coordinate`], then a
    /// new [`Coordinate`] is added to the end with the value of the first [`Coordinate`].
    pub fn close(&mut self) {
        if !self.is_closed() {
            // by definition, we treat empty LineString's as closed.
            debug_assert!(!self.0.is_empty());
            self.0.push(self.0[0]);
        }
    }

<<<<<<< HEAD
=======
    /// Return the number of coordinates in the [`LineString`].
    ///
    /// # Examples
    ///
    /// ```
    /// use geo_types::LineString;
    ///
    /// let mut coords = vec![(0., 0.), (5., 0.), (7., 9.)];
    /// let line_string: LineString<f32> = coords.into_iter().collect();
    ///
    /// # #[allow(deprecated)]
    /// # {
    /// assert_eq!(3, line_string.num_coords());
    /// # }
    /// ```
    #[deprecated(note = "Use geo::CoordsIter::coords_count instead")]
    pub fn num_coords(&self) -> usize {
        self.0.len()
    }

>>>>>>> 959ed045
    /// Checks if the linestring is closed; i.e. it is
    /// either empty or, the first and last points are the
    /// same.
    ///
    /// # Examples
    ///
    /// ```
    /// use geo_types::LineString;
    ///
    /// let mut coords = vec![(0., 0.), (5., 0.), (0., 0.)];
    /// let line_string: LineString<f32> = coords.into_iter().collect();
    /// assert!(line_string.is_closed());
    /// ```
    ///
    /// Note that we diverge from some libraries ([JTS](https://locationtech.github.io/jts/javadoc/org/locationtech/jts/geom/LinearRing.html) et al), which have a `LinearRing` type,
    /// separate from [`LineString`]. Those libraries treat an empty `LinearRing` as **closed** by
    /// definition, while treating an empty `LineString` as **open**. Since we don't have a separate
    /// `LinearRing` type, and use a [`LineString`] in its place, we adopt the JTS `LinearRing` `is_closed`
    /// behavior in all places: that is, **we consider an empty [`LineString`] as closed**.
    ///
    /// This is expected when used in the context of a [`Polygon.exterior`](crate::Polygon::exterior) and elsewhere; And there
    /// seems to be no reason to maintain the separate behavior for [`LineString`]s used in
    /// non-`LinearRing` contexts.
    pub fn is_closed(&self) -> bool {
        self.0.first() == self.0.last()
    }
}

/// Turn a [`Vec`] of [`Point`]-like objects into a [`LineString`].
impl<T: CoordNum, Z: CoordNum, M: CoordNum, IC: Into<Coordinate<T, Z, M>>> From<Vec<IC>>
    for LineString<T, Z, M>
{
    fn from(v: Vec<IC>) -> Self {
        Self(v.into_iter().map(|c| c.into()).collect())
    }
}

impl<T: CoordNum, Z: CoordNum, M: CoordNum> From<Line<T, Z, M>> for LineString<T, Z, M> {
    fn from(line: Line<T, Z, M>) -> Self {
        Self(vec![line.start, line.end])
    }
}

/// Turn an iterator of [`Point`]-like objects into a [`LineString`].
impl<T: CoordNum, Z: CoordNum, M: CoordNum, IC: Into<Coordinate<T, Z, M>>> FromIterator<IC>
    for LineString<T, Z, M>
{
    fn from_iter<I: IntoIterator<Item = IC>>(iter: I) -> Self {
        Self(iter.into_iter().map(|c| c.into()).collect())
    }
}

/// Iterate over all the [`Coordinate`]s in this [`LineString`].
impl<T: CoordNum, Z: CoordNum, M: CoordNum> IntoIterator for LineString<T, Z, M> {
    type Item = Coordinate<T, Z, M>;
    type IntoIter = ::std::vec::IntoIter<Coordinate<T, Z, M>>;

    fn into_iter(self) -> Self::IntoIter {
        self.0.into_iter()
    }
}

impl<'a, T: CoordNum, Z: CoordNum, M: CoordNum> IntoIterator for &'a LineString<T, Z, M> {
    type Item = &'a Coordinate<T, Z, M>;
    type IntoIter = CoordinatesIter<'a, T, Z, M>;

    fn into_iter(self) -> Self::IntoIter {
        CoordinatesIter(self.0.iter())
    }
}

/// Mutably iterate over all the [`Coordinate`]s in this [`LineString`]
impl<'a, T: CoordNum, Z: CoordNum, M: CoordNum> IntoIterator for &'a mut LineString<T, Z, M> {
    type Item = &'a mut Coordinate<T, Z, M>;
    type IntoIter = ::std::slice::IterMut<'a, Coordinate<T, Z, M>>;

    fn into_iter(self) -> ::std::slice::IterMut<'a, Coordinate<T, Z, M>> {
        self.0.iter_mut()
    }
}

impl<T: CoordNum, Z: CoordNum, M: CoordNum> Index<usize> for LineString<T, Z, M> {
    type Output = Coordinate<T, Z, M>;

    fn index(&self, index: usize) -> &Coordinate<T, Z, M> {
        self.0.index(index)
    }
}

impl<T: CoordNum, Z: CoordNum, M: CoordNum> IndexMut<usize> for LineString<T, Z, M> {
    fn index_mut(&mut self, index: usize) -> &mut Coordinate<T, Z, M> {
        self.0.index_mut(index)
    }
}

#[cfg(any(feature = "approx", test))]
impl<T> approx::RelativeEq for LineString<T>
where
    T: approx::AbsDiffEq<Epsilon = T> + CoordNum + approx::RelativeEq,
{
    #[inline]
    fn default_max_relative() -> Self::Epsilon {
        T::default_max_relative()
    }

    /// Equality assertion within a relative limit.
    ///
    /// # Examples
    ///
    /// ```
    /// use geo_types::LineString;
    ///
    /// let mut coords_a = vec![(0., 0.), (5., 0.), (7., 9.)];
    /// let a: LineString<f32> = coords_a.into_iter().collect();
    ///
    /// let mut coords_b = vec![(0., 0.), (5., 0.), (7.001, 9.)];
    /// let b: LineString<f32> = coords_b.into_iter().collect();
    ///
    /// approx::assert_relative_eq!(a, b, max_relative=0.1)
    /// ```
    ///
    fn relative_eq(
        &self,
        other: &Self,
        epsilon: Self::Epsilon,
        max_relative: Self::Epsilon,
    ) -> bool {
        if self.0.len() != other.0.len() {
            return false;
        }

        let points_zipper = self.points().zip(other.points());
        for (lhs, rhs) in points_zipper {
            if lhs.relative_ne(&rhs, epsilon, max_relative) {
                return false;
            }
        }

        true
    }
}

#[cfg(any(feature = "approx", test))]
impl<T: approx::AbsDiffEq<Epsilon = T> + CoordNum> approx::AbsDiffEq for LineString<T> {
    type Epsilon = T;

    #[inline]
    fn default_epsilon() -> Self::Epsilon {
        T::default_epsilon()
    }

    /// Equality assertion with an absolute limit.
    ///
    /// # Examples
    ///
    /// ```
    /// use geo_types::LineString;
    ///
    /// let mut coords_a = vec![(0., 0.), (5., 0.), (7., 9.)];
    /// let a: LineString<f32> = coords_a.into_iter().collect();
    ///
    /// let mut coords_b = vec![(0., 0.), (5., 0.), (7.001, 9.)];
    /// let b: LineString<f32> = coords_b.into_iter().collect();
    ///
    /// approx::assert_relative_eq!(a, b, epsilon=0.1)
    /// ```
    fn abs_diff_eq(&self, other: &Self, epsilon: Self::Epsilon) -> bool {
        if self.0.len() != other.0.len() {
            return false;
        }
        let mut points_zipper = self.points().zip(other.points());
        points_zipper.all(|(lhs, rhs)| lhs.abs_diff_eq(&rhs, epsilon))
    }
}

#[cfg(any(feature = "rstar_0_8", feature = "rstar_0_9"))]
macro_rules! impl_rstar_line_string {
    ($rstar:ident) => {
        impl<T> ::$rstar::RTreeObject for crate::LineString<T>
        where
            T: ::num_traits::Float + ::$rstar::RTreeNum,
        {
            type Envelope = ::$rstar::AABB<crate::Point<T>>;

            fn envelope(&self) -> Self::Envelope {
                use num_traits::Bounded;
                let bounding_rect = crate::private_utils::line_string_bounding_rect(self);
                match bounding_rect {
                    None => ::$rstar::AABB::from_corners(
                        crate::Point::new(Bounded::min_value(), Bounded::min_value()),
                        crate::Point::new(Bounded::max_value(), Bounded::max_value()),
                    ),
                    Some(b) => ::$rstar::AABB::from_corners(
                        crate::Point::new(b.min().x, b.min().y),
                        crate::Point::new(b.max().x, b.max().y),
                    ),
                }
            }
        }

        impl<T> ::$rstar::PointDistance for crate::LineString<T>
        where
            T: ::num_traits::Float + ::$rstar::RTreeNum,
        {
            fn distance_2(&self, point: &crate::Point<T>) -> T {
                let d = crate::private_utils::point_line_string_euclidean_distance(*point, self);
                if d == T::zero() {
                    d
                } else {
                    d.powi(2)
                }
            }
        }
    };
}

#[cfg(feature = "rstar_0_8")]
impl_rstar_line_string!(rstar_0_8);

#[cfg(feature = "rstar_0_9")]
impl_rstar_line_string!(rstar_0_9);

#[cfg(test)]
mod test {
    use super::*;
    use crate::{coord, Line};
    use approx::{AbsDiffEq, RelativeEq};

    #[test]
    fn test_exact_size() {
        // see https://github.com/georust/geo/issues/762
        let ls = LineString::new(vec![coord! { x: 0., y: 0. }, coord! { x: 10., y: 0. }]);

        // reference to force the `impl IntoIterator for &LineString` impl, giving a `CoordinatesIter`
        for c in (&ls).into_iter().rev().skip(1).rev() {
            println!("{:?}", c);
        }
        for p in (&ls).points().rev().skip(1).rev() {
            println!("{:?}", p);
        }
    }

    #[test]
    fn test_abs_diff_eq() {
        let delta = 1e-6;

        let coords = vec![(0., 0.), (5., 0.), (10., 10.)];
        let ls: LineString<f32> = coords.into_iter().collect();

        let coords_x = vec![(0., 0.), (5. + delta, 0.), (10., 10.)];
        let ls_x: LineString<f32> = coords_x.into_iter().collect();
        assert!(ls.abs_diff_eq(&ls_x, 1e-2));
        assert!(ls.abs_diff_ne(&ls_x, 1e-12));

        let coords_y = vec![(0., 0.), (5., 0. + delta), (10., 10.)];
        let ls_y: LineString<f32> = coords_y.into_iter().collect();
        assert!(ls.abs_diff_eq(&ls_y, 1e-2));
        assert!(ls.abs_diff_ne(&ls_y, 1e-12));

        // Undersized, but otherwise equal.
        let coords_x = vec![(0., 0.), (5., 0.)];
        let ls_under: LineString<f32> = coords_x.into_iter().collect();
        assert!(ls.abs_diff_ne(&ls_under, 1.));

        // Oversized, but otherwise equal.
        let coords_x = vec![(0., 0.), (5., 0.), (10., 10.), (10., 100.)];
        let ls_oversized: LineString<f32> = coords_x.into_iter().collect();
        assert!(ls.abs_diff_ne(&ls_oversized, 1.));
    }

    #[test]
    fn test_relative_eq() {
        let delta = 1e-6;

        let coords = vec![(0., 0.), (5., 0.), (10., 10.)];
        let ls: LineString<f32> = coords.into_iter().collect();

        let coords_x = vec![(0., 0.), (5. + delta, 0.), (10., 10.)];
        let ls_x: LineString<f32> = coords_x.into_iter().collect();
        assert!(ls.relative_eq(&ls_x, 1e-2, 1e-2));
        assert!(ls.relative_ne(&ls_x, 1e-12, 1e-12));

        let coords_y = vec![(0., 0.), (5., 0. + delta), (10., 10.)];
        let ls_y: LineString<f32> = coords_y.into_iter().collect();
        assert!(ls.relative_eq(&ls_y, 1e-2, 1e-2));
        assert!(ls.relative_ne(&ls_y, 1e-12, 1e-12));

        // Undersized, but otherwise equal.
        let coords_x = vec![(0., 0.), (5., 0.)];
        let ls_under: LineString<f32> = coords_x.into_iter().collect();
        assert!(ls.relative_ne(&ls_under, 1., 1.));

        // Oversized, but otherwise equal.
        let coords_x = vec![(0., 0.), (5., 0.), (10., 10.), (10., 100.)];
        let ls_oversized: LineString<f32> = coords_x.into_iter().collect();
        assert!(ls.relative_ne(&ls_oversized, 1., 1.));
    }

    #[test]
    fn should_be_built_from_line() {
        let start = coord! { x: 0, y: 0 };
        let end = coord! { x: 10, y: 10 };
        let line = Line::new(start, end);
        let expected = LineString::new(vec![start, end]);

        assert_eq!(expected, LineString::from(line));

        let start = coord! { x: 10., y: 0.5 };
        let end = coord! { x: 10000., y: 10.4 };
        let line = Line::new(start, end);
        let expected = LineString::new(vec![start, end]);

        assert_eq!(expected, LineString::from(line));
    }
}<|MERGE_RESOLUTION|>--- conflicted
+++ resolved
@@ -312,30 +312,7 @@
             self.0.push(self.0[0]);
         }
     }
-
-<<<<<<< HEAD
-=======
-    /// Return the number of coordinates in the [`LineString`].
-    ///
-    /// # Examples
-    ///
-    /// ```
-    /// use geo_types::LineString;
-    ///
-    /// let mut coords = vec![(0., 0.), (5., 0.), (7., 9.)];
-    /// let line_string: LineString<f32> = coords.into_iter().collect();
-    ///
-    /// # #[allow(deprecated)]
-    /// # {
-    /// assert_eq!(3, line_string.num_coords());
-    /// # }
-    /// ```
-    #[deprecated(note = "Use geo::CoordsIter::coords_count instead")]
-    pub fn num_coords(&self) -> usize {
-        self.0.len()
-    }
-
->>>>>>> 959ed045
+    
     /// Checks if the linestring is closed; i.e. it is
     /// either empty or, the first and last points are the
     /// same.
