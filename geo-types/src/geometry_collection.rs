--- conflicted
+++ resolved
@@ -89,14 +89,11 @@
 impl<T: CoordNum> GeometryCollection<T> {
     /// Instantiate Self from the raw content value
     pub fn new(value: Vec<Geometry<T>>) -> Self {
-<<<<<<< HEAD
-=======
         Self(value)
     }
 
     #[deprecated(note = "Use `GeometryCollection::new()` instead")]
     pub fn new_from(value: Vec<Geometry<T>>) -> Self {
->>>>>>> 8d1251aa
         Self(value)
     }
 
