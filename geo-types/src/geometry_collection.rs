--- conflicted
+++ resolved
@@ -126,21 +126,6 @@
     }
 }
 
-<<<<<<< HEAD
-/// Convert any Geometry (or anything that can be converted to a Geometry) into a
-/// GeometryCollection
-impl<T: CoordNum, Z: CoordNum, M: CoordNum, IG: Into<Geometry<T, Z, M>>> From<IG>
-    for GeometryCollection<T, Z, M>
-{
-=======
-#[deprecated(since = 0.7.5, note = "Use `GeometryCollection::from(vec![geom])` instead.")]
-impl<T: CoordNum, IG: Into<Geometry<T>>> From<IG> for GeometryCollection<T> {
->>>>>>> 959ed045
-    fn from(x: IG) -> Self {
-        Self(vec![x.into()])
-    }
-}
-
 impl<T: CoordNum, IG: Into<Geometry<T>>> From<Vec<IG>> for GeometryCollection<T> {
     fn from(geoms: Vec<IG>) -> Self {
         let geoms: Vec<Geometry<_>> = geoms.into_iter().map(Into::into).collect();
