use crate::{
    CoordinateType, GeometryCollection, Line, LineString, MultiLineString, MultiPoint,
    MultiPolygon, Point, Polygon, Rect, Triangle,
};

/// An enum representing any possible geometry type.
///
/// All `Geo` types can be converted to a `Geometry` member using `.into()` (as part of the
/// `std::convert::Into` pattern).
#[derive(PartialEq, Clone, Debug, Hash)]
pub enum Geometry<T>
where
    T: CoordinateType,
{
    Point(Point<T>),
    Line(Line<T>),
    LineString(LineString<T>),
    Polygon(Polygon<T>),
    MultiPoint(MultiPoint<T>),
    MultiLineString(MultiLineString<T>),
    MultiPolygon(MultiPolygon<T>),
    GeometryCollection(GeometryCollection<T>),
    Rect(Rect<T>),
    Triangle(Triangle<T>),
}

impl<T: CoordinateType> From<Point<T>> for Geometry<T> {
    fn from(x: Point<T>) -> Geometry<T> {
        Geometry::Point(x)
    }
}
impl<T: CoordinateType> From<Line<T>> for Geometry<T> {
    fn from(x: Line<T>) -> Geometry<T> {
        Geometry::Line(x)
    }
}
impl<T: CoordinateType> From<LineString<T>> for Geometry<T> {
    fn from(x: LineString<T>) -> Geometry<T> {
        Geometry::LineString(x)
    }
}
impl<T: CoordinateType> From<Polygon<T>> for Geometry<T> {
    fn from(x: Polygon<T>) -> Geometry<T> {
        Geometry::Polygon(x)
    }
}
impl<T: CoordinateType> From<MultiPoint<T>> for Geometry<T> {
    fn from(x: MultiPoint<T>) -> Geometry<T> {
        Geometry::MultiPoint(x)
    }
}
impl<T: CoordinateType> From<MultiLineString<T>> for Geometry<T> {
    fn from(x: MultiLineString<T>) -> Geometry<T> {
        Geometry::MultiLineString(x)
    }
}
impl<T: CoordinateType> From<MultiPolygon<T>> for Geometry<T> {
    fn from(x: MultiPolygon<T>) -> Geometry<T> {
        Geometry::MultiPolygon(x)
    }
}

impl<T: CoordinateType> Geometry<T> {
    /// If this Geometry is a Point, then return that, else None.
    ///
    /// # Examples
    ///
    /// ```
    /// use geo_types::*;
    /// let g = Geometry::Point(Point::new(0., 0.));
    /// let p2: Point<f32> = g.into_point().unwrap();
    /// assert_eq!(p2, Point::new(0., 0.,));
    /// ```
    pub fn into_point(self) -> Option<Point<T>> {
        if let Geometry::Point(x) = self {
            Some(x)
        } else {
            None
        }
    }

    /// If this Geometry is a LineString, then return that LineString, else None.
    pub fn into_line_string(self) -> Option<LineString<T>> {
        if let Geometry::LineString(x) = self {
            Some(x)
        } else {
            None
        }
    }

    /// If this Geometry is a Line, then return that Line, else None.
    pub fn into_line(self) -> Option<Line<T>> {
        if let Geometry::Line(x) = self {
            Some(x)
        } else {
            None
        }
    }

    /// If this Geometry is a Polygon, then return that, else None.
    pub fn into_polygon(self) -> Option<Polygon<T>> {
        if let Geometry::Polygon(x) = self {
            Some(x)
        } else {
            None
        }
    }

    /// If this Geometry is a MultiPoint, then return that, else None.
    pub fn into_multi_point(self) -> Option<MultiPoint<T>> {
        if let Geometry::MultiPoint(x) = self {
            Some(x)
        } else {
            None
        }
    }

    /// If this Geometry is a MultiLineString, then return that, else None.
    pub fn into_multi_line_string(self) -> Option<MultiLineString<T>> {
        if let Geometry::MultiLineString(x) = self {
            Some(x)
        } else {
            None
        }
    }

    /// If this Geometry is a MultiPolygon, then return that, else None.
    pub fn into_multi_polygon(self) -> Option<MultiPolygon<T>> {
        if let Geometry::MultiPolygon(x) = self {
            Some(x)
        } else {
            None
        }
    }
<<<<<<< HEAD
}

impl<T: CoordinateType + Hash> Hash for Geometry<T> {
    fn hash<H: Hasher>(&self, state: &mut H) {
        match self {
            Geometry::Point(n) => n.hash(state),
            Geometry::Line(n) => n.hash(state),
            Geometry::LineString(n) => n.hash(state),
            Geometry::Polygon(n) => n.hash(state),
            Geometry::MultiPoint(n) => n.hash(state),
            Geometry::MultiLineString(n) => n.hash(state),
            Geometry::MultiPolygon(n) => n.hash(state),
            Geometry::GeometryCollection(n) => n.hash(state),
            Geometry::Rect(n) => n.hash(state),
            Geometry::Triangle(n) => n.hash(state),
        }
    }
=======
>>>>>>> 47e72bcf
}<|MERGE_RESOLUTION|>--- conflicted
+++ resolved
@@ -132,24 +132,4 @@
             None
         }
     }
-<<<<<<< HEAD
-}
-
-impl<T: CoordinateType + Hash> Hash for Geometry<T> {
-    fn hash<H: Hasher>(&self, state: &mut H) {
-        match self {
-            Geometry::Point(n) => n.hash(state),
-            Geometry::Line(n) => n.hash(state),
-            Geometry::LineString(n) => n.hash(state),
-            Geometry::Polygon(n) => n.hash(state),
-            Geometry::MultiPoint(n) => n.hash(state),
-            Geometry::MultiLineString(n) => n.hash(state),
-            Geometry::MultiPolygon(n) => n.hash(state),
-            Geometry::GeometryCollection(n) => n.hash(state),
-            Geometry::Rect(n) => n.hash(state),
-            Geometry::Triangle(n) => n.hash(state),
-        }
-    }
-=======
->>>>>>> 47e72bcf
 }