# Changes

## Unreleased

<<<<<<< HEAD
* Add KNearestConcaveHull algorithm
  * <https://github.com/georust/geo/pull/635>
=======
* Add `ChaikinSmoothing` algorithm

## 0.18.0

* Add `line_intersection` to compute point or segment intersection of two Lines.
  * <https://github.com/georust/geo/pull/636>
* Add `Relate` trait to topologically relate two geometries based on [DE-9IM](https://en.wikipedia.org/wiki/DE-9IM) semantics.
  * <https://github.com/georust/geo/pull/639>
* Fix `Contains` implementation for Polygons to match the OGC spec using the new `Relate` trait
  * <https://github.com/georust/geo/pull/639>
* BREAKING: `Contains` no longer supports Integer `Polygon` and `Geometry`. This was a trade-off for a `Contains` implementation that was more correct for Floats.
  * <https://github.com/georust/geo/pull/639>
>>>>>>> c200630f

## 0.17.1

* Rewrite the crate documentation
  * <https://github.com/georust/geo/pull/619>
* Fix `Centroid` algorithm for `MultiLineString` when all members have only one
  point.
  * <https://github.com/georust/geo/pull/629>
* Implement `Centroid` algorithm on `Geometry` and its remaining variants.
  * <https://github.com/georust/geo/pull/629>

## 0.17.1

* Add `GeodesicIntermediate` algorithm
  * <https://github.com/georust/geo/pull/608>

## 0.17.0

* BREAKING: update geo-types to 0.7
  * <https://github.com/georust/geo/blob/geo-types-0.7.0/geo-types/CHANGES.md>
* Introduce `coords_count` method on `CoordsIter`.
  * <https://github.com/georust/geo/pull/563>
* Fix non-empty MultiPoint has 0-dimensions, not 1.
  * <https://github.com/georust/geo/pull/561>
* Add new `EuclideanDistance` implementations: `impl EuclideanDistance<Coordinate<T>> for Line`, `impl EuclideanDistance<Line> for Coordinate`, `impl EuclideanDistance<Coordinate> for Coordinate`
  * <https://github.com/georust/geo/pull/580>
* Introduce `geo::GeoFloat` and `geo::GeoNum` trait so external crates can implement methods which
  operate on geometries generically.
  * <https://github.com/georust/geo/pull/583>
  * <https://github.com/georust/geo/pull/602>
* Make `HasKernel` public to allow geo on exotic numeric types.
  * <https://github.com/georust/geo/pull/583>
* Fix panic when `simplify` is given a negative epsilon
  * <https://github.com/georust/geo/pull/584>
* Performance improvements to `simplify`
  * <https://github.com/georust/geo/pull/584>
* BREAKING: The `T` generic parameter for `CoordsIter` is now an associated type
  * <https://github.com/georust/geo/pull/593>
* Add `CoordsIter::exterior_coords_iter` method to iterate over exterior coordinates of a geometry
  * <https://github.com/georust/geo/pull/594>
* BREAKING: The `ExtremeIndices` and `ExtremePoints` traits have been combined into a new `Extremes` trait containing an `extremes` method. The output of the `extremes` method contains both indices and coordinates. The new implementation is based on `CoordsIter` instead of `ConvexHull`, and now runs 6x faster.
  * <https://github.com/georust/geo/pull/592>

## 0.16.0

* Fix panic when `simplify` is given a negative epsilon
  * <https://github.com/georust/geo/pull/537>
* Add `CoordsIter` trait for iterating over coordinates in geometries.
  * <https://github.com/georust/geo/pull/164>
* Fix edge case handling in `Contains`
  * <https://github.com/georust/geo/pull/526>
* Fix edge case handling in `line_locate_point`
  * <https://github.com/georust/geo/pull/520>
* Add `proj-network` feature enables network grid for optional `proj` integration.
  * <https://github.com/georust/geo/pull/506>
* Add `HasDimensions` trait for working with Geometry dimensionality
  * <https://github.com/georust/geo/pull/524>

## 0.15.0

* Add `Intersects` implementations for all pairs of types
  * <https://github.com/georust/geo/pull/516>
  * <https://github.com/georust/geo/pull/514>
* Add `ConcaveHull` algorithm
  * <https://github.com/georust/geo/pull/480>
* Add robust predicates
  * <https://github.com/georust/geo/pull/511>
  * <https://github.com/georust/geo/pull/505>
  * <https://github.com/georust/geo/pull/504>
  * <https://github.com/georust/geo/pull/502>
* Improve numerical stability in centroid computation
  * <https://github.com/georust/geo/pull/510>

## 0.14.2

* Bump proj version to 0.20.3
  * <https://github.com/georust/geo/pull/496>
* Change closure for `exterior_mut()` and `interiors_mut()` to be `FnOnce`
  * <https://github.com/georust/geo/pull/479>
* Bump proj version to 0.20.0 (superseded by 0.20.3)
  * <https://github.com/georust/geo/pull/472>
* Fix numerical stability in area computation
  * <https://github.com/georust/geo/pull/482>
* Fix `contains` for degenerate zero-area triangles
  * <https://github.com/georust/geo/pull/474>
* Allow MapCoords on Rect to invert coords
  * <https://github.com/georust/geo/pull/490>
* Centroid impl for MultiLineString
  * <https://github.com/georust/geo/pull/485>
* Fix Area logic for Polygon with interiors
  * <https://github.com/georust/geo/pull/487>

## 0.14.1

* Fix bug in Line-Polygon Euclidean distance
  * <https://github.com/georust/geo/pull/477>

## 0.14.0

* Bump geo-types version to 0.6.0
* Bump rstar version to 0.8.0
  * <https://github.com/georust/geo/pull/468>
* Bump proj version to 16.2
  * <https://github.com/georust/geo/pull/453>
* Extract PostGIS integration out to new `geo-postgis` crate
  * <https://github.com/georust/geo/pull/466>
* Add new `GeodesicDistance` and `GeodesicLength` algorithms
  * <https://github.com/georust/geo/pull/440>
* Implement `Area` for all types
  * <https://github.com/georust/geo/pull/459>
* Implement `BoundingRect` for all types
  * <https://github.com/georust/geo/pull/443>
* Add more `Contains` implementations
  * <https://github.com/georust/geo/pull/451>
* Fix Vincenty algorithms for equatorial and coincident points
  * <https://github.com/georust/geo/pull/438>
* Separate area algorithms into unsigned and signed methods. For clarity, the existing `Area#area`, which can return a negative value depending on winding order, has been renamed to `Area#signed_area`.  Most likely, if you aren't sure which one to use, you'll want `unsigned_area` which is always positive.
  * <https://github.com/georust/geo/pull/463>

## 0.13.0

* Bump geo-types dependency to 0.5.0
* Bump proj dependency to 0.15.1
* Add a mutable Coordinate iterator to LineString
  * <https://github.com/georust/geo/pull/404>
* Fix for rectangle intersection check
  * <https://github.com/georust/geo/pull/420>
* Bump proj to 0.14.4
  * <https://github.com/georust/geo/pull/412>
* Add `BoundingRect` implementation for `Rect`
  * <https://github.com/georust/geo/pull/355>
* Add Chamberlain–Duquette area algorithm
  * <https://github.com/georust/geo/pull/369>
* Make Euclidean Line-Line distance symmetrical
  * <https://github.com/georust/geo/pull/371>
* Bump rstar dependency to 0.4
  * <https://github.com/georust/geo/pull/373>
* Mark `ToGeo` as deprecated
  * <https://github.com/georust/geo/pull/375>
* Remove usages of 'failure' crate
  * <https://github.com/georust/geo/pull/388>

## 0.12.2

* Introduce `point!`, `line_string!`, and `polygon!` macros.
  * <https://github.com/georust/geo/pull/352>

## 0.12.1

* Add `FrechetDistance` algorithm
  * <https://github.com/georust/geo/pull/348>

## 0.12.0

* Bump `geo-types` dependency to 0.4.0
* Bump `rstar` and `proj` dependencies
  * <https://github.com/georust/geo/pull/346>
* Implement `Centroid` for `MultiPoint`
  * <https://github.com/georust/geo/pull/322>

## 0.11.0

* Replace the [spade](https://crates.io/crates/spade) crate with the [rstar](https://crates.io/crates/rstar) crate
  * <https://github.com/georust/geo/pull/314>
* Remove unnecessary algorithm trait bounds
  * <https://github.com/georust/geo/pull/320/>

## 0.10.3

* Add `MapCoords` for `Rect`s
  * <https://github.com/georust/geo/commit/11e4b67ae5fa658bd556eea96ba6fd49f32921c4>
* Rewrite vincenty/haversine docs; specify param/return units.
  * <https://github.com/georust/geo/commit/6ca45c347c53c5f0fd41b90ff5d0ba67d1b2ec15>
* `Area` can work on some non-`Float` geometries (e.g. `Rect<Integer>`)
  * <https://github.com/georust/geo/commit/1efd87a9bf3f4140f252014b59ff174af8e014aa>

## 0.10.2

* Add `to_degrees` and `to_radians` methods on `Point`s
  * <https://github.com/georust/geo/pull/306>

## 0.10.1

* Fix some edge case on centroid computation
  * <https://github.com/georust/geo/pull/305>

## 0.10.0

* Remove unnecessary borrows in function params for `Copy` types.
  * <https://github.com/georust/geo/pull/265>
* Rename bounding ‘box’ to ‘rect’; move structure to geo-types.
  * <https://github.com/georust/geo/pull/295>

## 0.9.1

* Fix Line-Polygon euclidean distance
  * <https://github.com/georust/geo/pull/226>
* Implement `EuclideanDistance` for `MultiPolygon` to `Line` and `Line` to `MultiPolygon`
  * <https://github.com/georust/geo/pull/227>
* Add `Line`-`LineString` euclidean distance
  * <https://github.com/georust/geo/pull/232>
* Add `VincentyDistance` and `VincentyLength` algorithms
  * <https://github.com/georust/geo/pull/213>
* Add `HaversineIntermediate` algorithm

## 0.9.0

* Make serde an optional dependency for `geo`, rename feature to `use-serde`
  * <https://github.com/georust/geo/pull/209>
* Use the `proj` crate, rename feature to `use-proj`
  * <https://github.com/georust/geo/pull/214>
* Return unboxed iterators from `LineString::lines`, `Winding::points_cw`, and `Winding::points_ccw`
  * <https://github.com/georust/geo/pull/218>
* Fix compilation errors when using the `proj` feature
  * <https://github.com/georust/geo/commit/0924f3179c95bfffb847562ee91675d7aa8454f5>
* Add `Polygon`-`Polygon` and `LineString`-`LineString` distance
  * <https://github.com/georust/geo/pull/219>
* Update postgis optional dependency to 0.6
  * <https://github.com/georust/geo/pull/215>
* Clarify wording for Contains algorithm.
  * <https://github.com/georust/geo/pull/220>

## 0.8.3

* Reexport core types from `geo-types`
  * <https://github.com/georust/geo/pull/201>

## 0.8.2

* Fix documentation generation on docs.rs
  * <https://github.com/georust/geo/pull/202>

## 0.8.1

* Fix centroid calculation for degenerate polygons
  * <https://github.com/georust/geo/pull/203>

## 0.8.0

* Prefix Euclidean distance/length traits with 'Euclidean'.
  * <https://github.com/georust/geo/pull/200>
* Bump num-traits: 0.1 → 0.2
  * <https://github.com/georust/geo/pull/188>
* Implement `SpatialObject` for `Line` type
  * <https://github.com/georust/geo/pull/181>
* Implement a `TryMapCoords` trait
  * <https://github.com/georust/geo/pull/191>
  * <https://github.com/georust/geo/pull/197>
* Impl Polygon convexity function on the type
  * <https://github.com/georust/geo/pull/195>
* Implement rust-proj as an optional feature within geo
  * <https://github.com/georust/geo/pull/192>

## 0.7.4

* [`cross_prod` method added to `Point`](https://github.com/georust/geo/pull/189)

## 0.7.3

* [Allow coordinates to be more types (not just `Float`s)](https://github.com/georust/geo/pull/187)

## 0.7.2

* [Easy methods to convert a Geometry to the underlying type](https://github.com/georust/geo/pull/184)
* [Map coords inplace](https://github.com/georust/geo/pull/170)
* [Added bearing trait]https://github.com/georust/geo/pull/186)
* [Winding/Orientation for LineStrings](https://github.com/georust/geo/pull/169)

## 0.7.1

* [Add Haversine length algorithm](https://github.com/georust/geo/pull/183)

## 0.7.0

* [Add `Line` to the `Geometry` `enum`](https://github.com/georust/geo/pull/179)
* [Use new bulk-load method for initial R* Tree population](https://github.com/georust/geo/pull/178)
* [Add PostGIS and GeoJSON integration/conversions](https://github.com/georust/geo/pull/180)

## 0.6.3

* [Initial implementation of a `ClosestPoint` algorithm](https://github.com/georust/geo/pull/167)

## 0.6.2

* [Add a prelude: `use geo::prelude::*`](https://github.com/georust/geo/pull/162)

## 0.6.1

* [Add a `lines` iterator method on `LineString`](https://github.com/georust/geo/pull/160)
* [Implement `Contains<Polygon>` for `Polygon`](https://github.com/georust/geo/pull/159)
* [Correctly check for LineString containment in Polygon](https://github.com/georust/geo/pull/158)

## 0.6.0

* [Remove unnecessary trait bound on `Translate`](https://github.com/georust/geo/pull/148)
* [Topology preserving Visvalingam-Whyatt algorithm](https://github.com/georust/geo/pull/143)
* [Implement `Copy` for `Line`](https://github.com/georust/geo/pull/150)
* [Rewrite `RotatePoint` impls to be generic](https://github.com/georust/geo/pull/153)
* [Add associated return type for `BoundingBox`](https://github.com/georust/geo/pull/156)
* [Add associated return type for `Centroid`](https://github.com/georust/geo/pull/154)

## 0.5.0

* [Reimplement `Translate` trait using `MapCoords`](https://github.com/georust/geo/pull/145)

## 0.4.13

* [Implement Simplification traits for more types](https://github.com/georust/geo/pull/135)
* [Add a MapCoords trait](https://github.com/georust/geo/pull/136)

## 0.4.12

* [Improve robustness when calculating distance from a point to a
line-segment](https://github.com/georust/geo/pull/139)

## 0.4.11

* [Add `From`, `IntoIterator`, `Into` impls; add doc comments](https://github.com/georust/geo/pull/131)

## 0.4.10

* [Add `Translation` trait.](https://github.com/georust/geo/pull/128)

## 0.4.9

* [Add `Into` trait implementations.](https://github.com/georust/geo/pull/129)

## 0.4.8

* [Add `HaversineDestination` algorithm trait](https://github.com/georust/geo/pull/124)

## 0.4.7

* [Serializing/deserializing via serde](https://github.com/georust/geo/pull/125)

## 0.4.6

* [Fix incorrect usage of `abs_sub`](https://github.com/georust/geo/pull/120)

## 0.4.5

* [Add `Line` type (representing a line segment)](https://github.com/georust/geo/pull/118)

## 0.4.4

* [Quickhull orientation fix](https://github.com/georust/geo/pull/110)
* [Implement distance traits for more geometries](https://github.com/georust/geo/pull/113)
* [Correctly calculate centroid for complex polygons](https://github.com/georust/geo/pull/112)
* [Add `Orient` trait for polygon](https://github.com/georust/geo/pull/108)
* [Add geometry rotation](https://github.com/georust/geo/pull/107)
* [Add extreme point-finding](https://github.com/georust/geo/pull/114)
* [Add contains point impl for bbox](https://github.com/georust/geo/commit/3e00ef94c3d69e6d0b1caab86224469ced9444e6)

## 0.4.3

* [Implement Point to multipart geometry distance methods](https://github.com/georust/geo/pull/104)
* [Fixture cleanup](https://github.com/georust/geo/pull/105)

## 0.4.2

* [Fix Haversine distance implementation bug](https://github.com/georust/geo/pull/101)

## 0.4.1

* [Implement convex hull algorithm](https://github.com/georust/geo/pull/89)

## 0.4.0

* [Implement Haversine algorithm](https://github.com/georust/geo/pull/90)
* [fix when multipolygon composed of two polygons of opposite clockwise](https://github.com/georust/geo/commits/master)
* [Migrate from 'num' to 'num_traits' crate](https://github.com/georust/geo/pull/86)

## 0.3.2

* [Add Visvalingam-Whyatt line-simplification algorithm](https://github.com/georust/geo/pull/84)

## 0.3.1

* [Within Epsilon matcher](https://github.com/georust/geo/pull/82)

## 0.3.0

* [Add named fields for the `Polygon` structure](https://github.com/georust/geo/pull/68)

## 0.2.8

* [Implement `Intersects<Bbox<T>> for Polygon`](https://github.com/georust/geo/pull/76)

## 0.2.7

* [Implement `Intersects<Polygon<T>> for Polygon`](https://github.com/georust/geo/issues/69)

## 0.2.6

* [Add Point to Polygon and Point to LineString distance methods](https://github.com/georust/geo/pull/61)

## 0.2.5

* [Implement LineString simplification](https://github.com/georust/geo/pull/55)

## 0.2.4

* [Performance improvements when iterating over pairs of coordinates](https://github.com/georust/geo/pull/50)

## 0.2.3

* [Add type Bbox and trait BoundingBox](https://github.com/georust/geo/pull/41)

## 0.2.2

* [Add the Length trait and implement Length for LineString and MultiLineString](https://github.com/georust/geo/pull/44)

## 0.2.1

* [Modify area for Polygon to consider also the isles](https://github.com/georust/geo/pull/43)
* [Add area trait to MultiPolygon](https://github.com/georust/geo/pull/43)

## 0.2.0

* [Data structures and traits are now generic (previously all were `f64`)](https://github.com/georust/geo/pull/30)
* [`geo::COORD_PRECISION` is now `f32` (previously was `f64`)](https://github.com/georust/geo/pull/40)

## 0.1.1

* [`Intersects` trait bugfixes](https://github.com/georust/geo/pull/34)

## 0.1.0

* [Add `Area` trait](https://github.com/georust/geo/pull/31)
* [Add `Contains` trait](https://github.com/georust/geo/pull/31)
* [Add `Distance` trait, remove `Point::distance_to`](https://github.com/georust/geo/pull/31)
* [Add `Intersects` trait](https://github.com/georust/geo/pull/31)
* [Implement `Centroid` trait for `MultiPolygon`](https://github.com/georust/geo/pull/31)

## 0.0.7

* [Implement `Centroid` trait, `Point::distance_to` method](https://github.com/georust/geo/pull/24)<|MERGE_RESOLUTION|>--- conflicted
+++ resolved
@@ -2,11 +2,9 @@
 
 ## Unreleased
 
-<<<<<<< HEAD
-* Add KNearestConcaveHull algorithm
+* Add `ChaikinSmoothing` algorithm
+* Add `KNearestConcaveHull` algorithm
   * <https://github.com/georust/geo/pull/635>
-=======
-* Add `ChaikinSmoothing` algorithm
 
 ## 0.18.0
 
@@ -18,7 +16,6 @@
   * <https://github.com/georust/geo/pull/639>
 * BREAKING: `Contains` no longer supports Integer `Polygon` and `Geometry`. This was a trade-off for a `Contains` implementation that was more correct for Floats.
   * <https://github.com/georust/geo/pull/639>
->>>>>>> c200630f
 
 ## 0.17.1
 
