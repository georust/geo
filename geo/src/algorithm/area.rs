--- conflicted
+++ resolved
@@ -1,11 +1,7 @@
 use num_traits::Float;
-<<<<<<< HEAD
-use {Line, MultiPolygon, Polygon, Rect, Ring, Triangle};
-=======
-use {Line, LineString, MultiPolygon, Polygon, Rect, Triangle, CoordinateType};
+use {Line, LineString, MultiPolygon, Polygon, Rect, Ring, Triangle, CoordinateType};
 
 use algorithm::winding_order::twice_signed_ring_area;
->>>>>>> 8f64b16a
 
 /// Calculation of the area.
 
