use geo_types::{CoordFloat, Point};

/// Calculate the bearing between two points.
pub trait Bearing<F: CoordFloat> {
    /// Calculate the bearing from `origin` to `destination` in degrees.
    ///
    /// See [specific implementations](#implementors) for details.
    ///
    /// # Units
    /// - `origin`, `destination`: Point where the units of x/y depend on the [trait implementation](#implementors).
    /// - returns: degrees, where: North: 0°, East: 90°, South: 180°, West: 270°
<<<<<<< HEAD
    fn bearing(&self, origin: Point<F>, destination: Point<F>) -> F;
=======
    ///
    /// # Examples
    ///
    /// ```
    /// use geo::{Point, Haversine, Bearing, Geodesic};
    ///
    /// let point_1 = Point::new(0.0, 0.0);
    /// let point_2 = Point::new(0.0, 2.0);
    ///
    /// // Due north
    /// assert_eq!(Haversine::bearing(point_1, point_2), 0.0);
    /// assert_eq!(Geodesic::bearing(point_1, point_2), 0.0);
    /// ```
    fn bearing(origin: Point<F>, destination: Point<F>) -> F;
>>>>>>> 68813596
}<|MERGE_RESOLUTION|>--- conflicted
+++ resolved
@@ -9,9 +9,6 @@
     /// # Units
     /// - `origin`, `destination`: Point where the units of x/y depend on the [trait implementation](#implementors).
     /// - returns: degrees, where: North: 0°, East: 90°, South: 180°, West: 270°
-<<<<<<< HEAD
-    fn bearing(&self, origin: Point<F>, destination: Point<F>) -> F;
-=======
     ///
     /// # Examples
     ///
@@ -22,9 +19,8 @@
     /// let point_2 = Point::new(0.0, 2.0);
     ///
     /// // Due north
-    /// assert_eq!(Haversine::bearing(point_1, point_2), 0.0);
-    /// assert_eq!(Geodesic::bearing(point_1, point_2), 0.0);
+    /// assert_eq!(Haversine.bearing(point_1, point_2), 0.0);
+    /// assert_eq!(Geodesic.bearing(point_1, point_2), 0.0);
     /// ```
-    fn bearing(origin: Point<F>, destination: Point<F>) -> F;
->>>>>>> 68813596
+    fn bearing(&self, origin: Point<F>, destination: Point<F>) -> F;
 }