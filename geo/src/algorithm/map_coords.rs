//! # Advanced Example: Fallible Geometry coordinate conversion using `PROJ`
//!
#![cfg_attr(feature = "use-proj", doc = "```")]
#![cfg_attr(not(feature = "use-proj"), doc = "```ignore")]
//! // activate the [use-proj] feature in cargo.toml in order to access proj functions
//! use approx::assert_relative_eq;
//! use geo::{Coordinate, Point};
//! use geo::algorithm::map_coords::MapCoords;
//! use proj::{Coord, Proj, ProjError};
//! // GeoJSON uses the WGS 84 coordinate system
//! let from = "EPSG:4326";
//! // The NAD83 / California zone 6 (ftUS) coordinate system
//! let to = "EPSG:2230";
//! let to_feet = Proj::new_known_crs(&from, &to, None).unwrap();
//! let f = |x: f64, y: f64| -> Result<_, ProjError> {
//!     // proj can accept Point, Coordinate, Tuple, and array values, returning a Result
//!     let shifted = to_feet.convert((x, y))?;
//!     Ok((shifted.x(), shifted.y()))
//! };
//! // 👽
//! let usa_m = Point::new(-115.797615, 37.2647978);
//! let usa_ft = usa_m.try_map_coords(|(x, y)| f(x, y)).unwrap();
//! assert_relative_eq!(6693625.67217475, usa_ft.x(), epsilon = 1e-6);
//! assert_relative_eq!(3497301.5918027186, usa_ft.y(), epsilon = 1e-6);
//! ```

pub use modern::*;
mod modern {
    pub(crate) use crate::{
        coord, CoordNum, Geometry, GeometryCollection, Line, LineString, MultiLineString,
        MultiPoint, MultiPolygon, Point, Polygon, Rect, Triangle,
    };

    /// Map a function over all the coordinates in an object, returning a new one
    pub trait MapCoords<T, NT> {
        type Output;

        /// Apply a function to all the coordinates in a geometric object, returning a new object.
        ///
        /// # Examples
        ///
        /// ```
        /// use geo::algorithm::map_coords::MapCoords;
        /// use geo::Point;
        /// use approx::assert_relative_eq;
        ///
        /// let p1 = Point::new(10., 20.);
        /// let p2 = p1.map_coords(|(x, y)| (x + 1000., y * 2.));
        ///
        /// assert_relative_eq!(p2, Point::new(1010., 40.), epsilon = 1e-6);
        /// ```
        ///
        /// You can convert the coordinate type this way as well
        ///
        /// ```
        /// # use geo::Point;
        /// # use geo::algorithm::map_coords::MapCoords;
        /// # use approx::assert_relative_eq;
        ///
        /// let p1: Point<f32> = Point::new(10.0f32, 20.0f32);
        /// let p2: Point<f64> = p1.map_coords(|(x, y)| (x as f64, y as f64));
        ///
        /// assert_relative_eq!(p2, Point::new(10.0f64, 20.0f64), epsilon = 1e-6);
        /// ```
        fn map_coords(&self, func: impl Fn((T, T)) -> (NT, NT) + Copy) -> Self::Output
        where
            T: CoordNum,
            NT: CoordNum;

        /// Map a fallible function over all the coordinates in a geometry, returning a Result
        ///
        /// # Examples
        ///
        /// ```
        /// use approx::assert_relative_eq;
        /// use geo::algorithm::map_coords::MapCoords;
        /// use geo::Point;
        ///
        /// let p1 = Point::new(10., 20.);
        /// let p2 = p1
        ///     .try_map_coords(|(x, y)| -> Result<_, std::convert::Infallible> {
        ///         Ok((x + 1000., y * 2.))
        ///     }).unwrap();
        ///
        /// assert_relative_eq!(p2, Point::new(1010., 40.), epsilon = 1e-6);
        /// ```
        ///
        /// ## Advanced Example: Geometry coordinate conversion using `PROJ`
        ///
        #[cfg_attr(feature = "use-proj", doc = "```")]
        #[cfg_attr(not(feature = "use-proj"), doc = "```ignore")]
        /// use approx::assert_relative_eq;
        /// // activate the [use-proj] feature in cargo.toml in order to access proj functions
        /// use geo::{Coordinate, Point};
        /// use geo::map_coords::MapCoords;
        /// use proj::{Coord, Proj, ProjError};
        /// // GeoJSON uses the WGS 84 coordinate system
        /// let from = "EPSG:4326";
        /// // The NAD83 / California zone 6 (ftUS) coordinate system
        /// let to = "EPSG:2230";
        /// let to_feet = Proj::new_known_crs(&from, &to, None).unwrap();
        /// let f = |x: f64, y: f64| -> Result<_, ProjError> {
        ///     // proj can accept Point, Coordinate, Tuple, and array values, returning a Result
        ///     let shifted = to_feet.convert((x, y))?;
        ///     Ok((shifted.x(), shifted.y()))
        /// };
        /// // 👽
        /// let usa_m = Point::new(-115.797615, 37.2647978);
        /// let usa_ft = usa_m.try_map_coords(|(x, y)| f(x, y)).unwrap();
        /// assert_relative_eq!(6693625.67217475, usa_ft.x(), epsilon = 1e-6);
        /// assert_relative_eq!(3497301.5918027186, usa_ft.y(), epsilon = 1e-6);
        /// ```
        fn try_map_coords<E>(
            &self,
            func: impl Fn((T, T)) -> Result<(NT, NT), E> + Copy,
        ) -> Result<Self::Output, E>
        where
            T: CoordNum,
            NT: CoordNum;
    }

    pub trait MapCoordsInPlace<T> {
        /// Apply a function to all the coordinates in a geometric object, in place
        ///
        /// # Examples
        ///
        /// ```
        /// use geo::algorithm::map_coords::MapCoordsInPlace;
        /// use geo::Point;
        /// use approx::assert_relative_eq;
        ///
        /// let mut p = Point::new(10., 20.);
        /// p.map_coords_in_place(|(x, y)| (x + 1000., y * 2.));
        ///
        /// assert_relative_eq!(p, Point::new(1010., 40.), epsilon = 1e-6);
        /// ```
        fn map_coords_in_place(&mut self, func: impl Fn((T, T)) -> (T, T) + Copy)
        where
            T: CoordNum;

        /// Map a fallible function over all the coordinates in a geometry, in place, returning a `Result`.
        ///
        /// Upon encountering an `Err` from the function, `try_map_coords_in_place` immediately returns
        /// and the geometry is potentially left in a partially mapped state.
        ///
        /// # Examples
        ///
        /// ```
        /// use geo::algorithm::map_coords::MapCoordsInPlace;
        ///
        /// let mut p1 = geo::point!{x: 10u32, y: 20u32};
        ///
        /// p1.try_map_coords_in_place(|(x, y)| -> Result<_, &str> {
        ///     Ok((
        ///         x.checked_add(1000).ok_or("Overflow")?,
        ///         y.checked_mul(2).ok_or("Overflow")?,
        ///     ))
        /// })?;
        ///
        /// assert_eq!(
        ///     p1,
        ///     geo::point!{x: 1010u32, y: 40u32},
        /// );
        /// # Ok::<(), &str>(())
        /// ```
        fn try_map_coords_in_place<E>(
            &mut self,
            func: impl Fn((T, T)) -> Result<(T, T), E>,
        ) -> Result<(), E>
        where
            T: CoordNum;
    }

    //-----------------------//
    // Point implementations //
    //-----------------------//

    impl<T: CoordNum, NT: CoordNum> MapCoords<T, NT> for Point<T> {
        type Output = Point<NT>;

        fn map_coords(&self, func: impl Fn((T, T)) -> (NT, NT) + Copy) -> Self::Output {
            let new_point = func((self.0.x, self.0.y));
            Point::new(new_point.0, new_point.1)
        }

        fn try_map_coords<E>(
            &self,
            func: impl Fn((T, T)) -> Result<(NT, NT), E>,
        ) -> Result<Self::Output, E> {
            let new_point = func((self.0.x, self.0.y))?;
            Ok(Point::new(new_point.0, new_point.1))
        }
    }

    impl<T: CoordNum> MapCoordsInPlace<T> for Point<T> {
        fn map_coords_in_place(&mut self, func: impl Fn((T, T)) -> (T, T)) {
            let new_point = func((self.0.x, self.0.y));
            self.0.x = new_point.0;
            self.0.y = new_point.1;
        }

        fn try_map_coords_in_place<E>(
            &mut self,
            func: impl Fn((T, T)) -> Result<(T, T), E>,
        ) -> Result<(), E> {
            let new_point = func((self.0.x, self.0.y))?;
            self.0.x = new_point.0;
            self.0.y = new_point.1;

            Ok(())
        }
    }

    //----------------------//
    // Line implementations //
    //----------------------//

    impl<T: CoordNum, NT: CoordNum> MapCoords<T, NT> for Line<T> {
        type Output = Line<NT>;

        fn map_coords(&self, func: impl Fn((T, T)) -> (NT, NT) + Copy) -> Self::Output {
            Line::new(
                self.start_point().map_coords(func).0,
                self.end_point().map_coords(func).0,
            )
        }

        fn try_map_coords<E>(
            &self,
            func: impl Fn((T, T)) -> Result<(NT, NT), E> + Copy,
        ) -> Result<Self::Output, E> {
            Ok(Line::new(
                self.start_point().try_map_coords(func)?.0,
                self.end_point().try_map_coords(func)?.0,
            ))
        }
    }

    impl<T: CoordNum> MapCoordsInPlace<T> for Line<T> {
        fn map_coords_in_place(&mut self, func: impl Fn((T, T)) -> (T, T)) {
            let new_start = func((self.start.x, self.start.y));
            self.start.x = new_start.0;
            self.start.y = new_start.1;

            let new_end = func((self.end.x, self.end.y));
            self.end.x = new_end.0;
            self.end.y = new_end.1;
        }

        fn try_map_coords_in_place<E>(
            &mut self,
            func: impl Fn((T, T)) -> Result<(T, T), E>,
        ) -> Result<(), E> {
            let new_start = func((self.start.x, self.start.y))?;
            self.start.x = new_start.0;
            self.start.y = new_start.1;

            let new_end = func((self.end.x, self.end.y))?;
            self.end.x = new_end.0;
            self.end.y = new_end.1;

            Ok(())
        }
    }

    //----------------------------//
    // LineString implementations //
    //----------------------------//

    impl<T: CoordNum, NT: CoordNum> MapCoords<T, NT> for LineString<T> {
        type Output = LineString<NT>;

        fn map_coords(&self, func: impl Fn((T, T)) -> (NT, NT) + Copy) -> Self::Output {
            LineString::from(
                self.points()
                    .map(|p| p.map_coords(func))
                    .collect::<Vec<_>>(),
            )
        }

        fn try_map_coords<E>(
            &self,
            func: impl Fn((T, T)) -> Result<(NT, NT), E> + Copy,
        ) -> Result<Self::Output, E> {
            Ok(LineString::from(
                self.points()
                    .map(|p| p.try_map_coords(func))
                    .collect::<Result<Vec<_>, E>>()?,
            ))
        }
    }

    impl<T: CoordNum> MapCoordsInPlace<T> for LineString<T> {
        fn map_coords_in_place(&mut self, func: impl Fn((T, T)) -> (T, T)) {
            for p in &mut self.0 {
                let new_coords = func((p.x, p.y));
                p.x = new_coords.0;
                p.y = new_coords.1;
            }
        }

        fn try_map_coords_in_place<E>(
            &mut self,
            func: impl Fn((T, T)) -> Result<(T, T), E>,
        ) -> Result<(), E> {
            for p in &mut self.0 {
                let new_coords = func((p.x, p.y))?;
                p.x = new_coords.0;
                p.y = new_coords.1;
            }
            Ok(())
        }
    }

    //-------------------------//
    // Polygon implementations //
    //-------------------------//

    impl<T: CoordNum, NT: CoordNum> MapCoords<T, NT> for Polygon<T> {
        type Output = Polygon<NT>;

        fn map_coords(&self, func: impl Fn((T, T)) -> (NT, NT) + Copy) -> Self::Output {
            Polygon::new(
                self.exterior().map_coords(func),
                self.interiors()
                    .iter()
                    .map(|l| l.map_coords(func))
                    .collect(),
            )
        }

        fn try_map_coords<E>(
            &self,
            func: impl Fn((T, T)) -> Result<(NT, NT), E> + Copy,
        ) -> Result<Self::Output, E> {
            Ok(Polygon::new(
                self.exterior().try_map_coords(func)?,
                self.interiors()
                    .iter()
                    .map(|l| l.try_map_coords(func))
                    .collect::<Result<Vec<_>, E>>()?,
            ))
        }
    }

    impl<T: CoordNum> MapCoordsInPlace<T> for Polygon<T> {
        fn map_coords_in_place(&mut self, func: impl Fn((T, T)) -> (T, T) + Copy) {
            self.exterior_mut(|line_string| {
                line_string.map_coords_in_place(func);
            });

            self.interiors_mut(|line_strings| {
                for line_string in line_strings {
                    line_string.map_coords_in_place(func);
                }
            });
        }

        fn try_map_coords_in_place<E>(
            &mut self,
            func: impl Fn((T, T)) -> Result<(T, T), E>,
        ) -> Result<(), E> {
            let mut result = Ok(());

            self.exterior_mut(|line_string| {
                if let Err(e) = line_string.try_map_coords_in_place(&func) {
                    result = Err(e);
                }
            });

            if result.is_ok() {
                self.interiors_mut(|line_strings| {
                    for line_string in line_strings {
                        if let Err(e) = line_string.try_map_coords_in_place(&func) {
                            result = Err(e);
                            break;
                        }
                    }
                });
            }

            result
        }
    }

    //----------------------------//
    // MultiPoint implementations //
    //----------------------------//

    impl<T: CoordNum, NT: CoordNum> MapCoords<T, NT> for MultiPoint<T> {
        type Output = MultiPoint<NT>;

        fn map_coords(&self, func: impl Fn((T, T)) -> (NT, NT) + Copy) -> Self::Output {
            MultiPoint::new(self.iter().map(|p| p.map_coords(func)).collect())
        }

        fn try_map_coords<E>(
            &self,
            func: impl Fn((T, T)) -> Result<(NT, NT), E> + Copy,
        ) -> Result<Self::Output, E> {
            Ok(MultiPoint::new(
                self.0
                    .iter()
                    .map(|p| p.try_map_coords(func))
                    .collect::<Result<Vec<_>, E>>()?,
            ))
        }
    }

    impl<T: CoordNum> MapCoordsInPlace<T> for MultiPoint<T> {
        fn map_coords_in_place(&mut self, func: impl Fn((T, T)) -> (T, T) + Copy) {
            for p in &mut self.0 {
                p.map_coords_in_place(func);
            }
        }

        fn try_map_coords_in_place<E>(
            &mut self,
            func: impl Fn((T, T)) -> Result<(T, T), E>,
        ) -> Result<(), E> {
            for p in &mut self.0 {
                p.try_map_coords_in_place(&func)?;
            }
            Ok(())
        }
    }

    //---------------------------------//
    // MultiLineString implementations //
    //---------------------------------//

    impl<T: CoordNum, NT: CoordNum> MapCoords<T, NT> for MultiLineString<T> {
        type Output = MultiLineString<NT>;

        fn map_coords(&self, func: impl Fn((T, T)) -> (NT, NT) + Copy) -> Self::Output {
            MultiLineString::new(self.iter().map(|l| l.map_coords(func)).collect())
        }

        fn try_map_coords<E>(
            &self,
            func: impl Fn((T, T)) -> Result<(NT, NT), E> + Copy,
        ) -> Result<Self::Output, E> {
            Ok(MultiLineString::new(
                self.0
                    .iter()
                    .map(|l| l.try_map_coords(func))
                    .collect::<Result<Vec<_>, E>>()?,
            ))
        }
    }

    impl<T: CoordNum> MapCoordsInPlace<T> for MultiLineString<T> {
        fn map_coords_in_place(&mut self, func: impl Fn((T, T)) -> (T, T) + Copy) {
            for p in &mut self.0 {
                p.map_coords_in_place(func);
            }
        }

        fn try_map_coords_in_place<E>(
            &mut self,
            func: impl Fn((T, T)) -> Result<(T, T), E>,
        ) -> Result<(), E> {
            for p in &mut self.0 {
                p.try_map_coords_in_place(&func)?;
            }
            Ok(())
        }
    }

    //------------------------------//
    // MultiPolygon implementations //
    //------------------------------//

    impl<T: CoordNum, NT: CoordNum> MapCoords<T, NT> for MultiPolygon<T> {
        type Output = MultiPolygon<NT>;

        fn map_coords(&self, func: impl Fn((T, T)) -> (NT, NT) + Copy) -> Self::Output {
            MultiPolygon::new(self.iter().map(|p| p.map_coords(func)).collect())
        }

        fn try_map_coords<E>(
            &self,
            func: impl Fn((T, T)) -> Result<(NT, NT), E> + Copy,
        ) -> Result<Self::Output, E> {
            Ok(MultiPolygon::new(
                self.0
                    .iter()
                    .map(|p| p.try_map_coords(func))
                    .collect::<Result<Vec<_>, E>>()?,
            ))
        }
    }

    impl<T: CoordNum> MapCoordsInPlace<T> for MultiPolygon<T> {
        fn map_coords_in_place(&mut self, func: impl Fn((T, T)) -> (T, T) + Copy) {
            for p in &mut self.0 {
                p.map_coords_in_place(func);
            }
        }

        fn try_map_coords_in_place<E>(
            &mut self,
            func: impl Fn((T, T)) -> Result<(T, T), E>,
        ) -> Result<(), E> {
            for p in &mut self.0 {
                p.try_map_coords_in_place(&func)?;
            }
            Ok(())
        }
    }

    //--------------------------//
    // Geometry implementations //
    //--------------------------//

    impl<T: CoordNum, NT: CoordNum> MapCoords<T, NT> for Geometry<T> {
        type Output = Geometry<NT>;

        fn map_coords(&self, func: impl Fn((T, T)) -> (NT, NT) + Copy) -> Self::Output {
            match *self {
                Geometry::Point(ref x) => Geometry::Point(x.map_coords(func)),
                Geometry::Line(ref x) => Geometry::Line(x.map_coords(func)),
                Geometry::LineString(ref x) => Geometry::LineString(x.map_coords(func)),
                Geometry::Polygon(ref x) => Geometry::Polygon(x.map_coords(func)),
                Geometry::MultiPoint(ref x) => Geometry::MultiPoint(x.map_coords(func)),
                Geometry::MultiLineString(ref x) => Geometry::MultiLineString(x.map_coords(func)),
                Geometry::MultiPolygon(ref x) => Geometry::MultiPolygon(x.map_coords(func)),
                Geometry::GeometryCollection(ref x) => {
                    Geometry::GeometryCollection(x.map_coords(func))
                }
                Geometry::Rect(ref x) => Geometry::Rect(x.map_coords(func)),
                Geometry::Triangle(ref x) => Geometry::Triangle(x.map_coords(func)),
            }
        }

        fn try_map_coords<E>(
            &self,
            func: impl Fn((T, T)) -> Result<(NT, NT), E> + Copy,
        ) -> Result<Self::Output, E> {
            match *self {
                Geometry::Point(ref x) => Ok(Geometry::Point(x.try_map_coords(func)?)),
                Geometry::Line(ref x) => Ok(Geometry::Line(x.try_map_coords(func)?)),
                Geometry::LineString(ref x) => Ok(Geometry::LineString(x.try_map_coords(func)?)),
                Geometry::Polygon(ref x) => Ok(Geometry::Polygon(x.try_map_coords(func)?)),
                Geometry::MultiPoint(ref x) => Ok(Geometry::MultiPoint(x.try_map_coords(func)?)),
                Geometry::MultiLineString(ref x) => {
                    Ok(Geometry::MultiLineString(x.try_map_coords(func)?))
                }
                Geometry::MultiPolygon(ref x) => {
                    Ok(Geometry::MultiPolygon(x.try_map_coords(func)?))
                }
                Geometry::GeometryCollection(ref x) => {
                    Ok(Geometry::GeometryCollection(x.try_map_coords(func)?))
                }
                Geometry::Rect(ref x) => Ok(Geometry::Rect(x.try_map_coords(func)?)),
                Geometry::Triangle(ref x) => Ok(Geometry::Triangle(x.try_map_coords(func)?)),
            }
        }
    }

    impl<T: CoordNum> MapCoordsInPlace<T> for Geometry<T> {
        fn map_coords_in_place(&mut self, func: impl Fn((T, T)) -> (T, T) + Copy) {
            match *self {
                Geometry::Point(ref mut x) => x.map_coords_in_place(func),
                Geometry::Line(ref mut x) => x.map_coords_in_place(func),
                Geometry::LineString(ref mut x) => x.map_coords_in_place(func),
                Geometry::Polygon(ref mut x) => x.map_coords_in_place(func),
                Geometry::MultiPoint(ref mut x) => x.map_coords_in_place(func),
                Geometry::MultiLineString(ref mut x) => x.map_coords_in_place(func),
                Geometry::MultiPolygon(ref mut x) => x.map_coords_in_place(func),
                Geometry::GeometryCollection(ref mut x) => x.map_coords_in_place(func),
                Geometry::Rect(ref mut x) => x.map_coords_in_place(func),
                Geometry::Triangle(ref mut x) => x.map_coords_in_place(func),
            }
        }

        fn try_map_coords_in_place<E>(
            &mut self,
            func: impl Fn((T, T)) -> Result<(T, T), E>,
        ) -> Result<(), E> {
            match *self {
                Geometry::Point(ref mut x) => x.try_map_coords_in_place(func),
                Geometry::Line(ref mut x) => x.try_map_coords_in_place(func),
                Geometry::LineString(ref mut x) => x.try_map_coords_in_place(func),
                Geometry::Polygon(ref mut x) => x.try_map_coords_in_place(func),
                Geometry::MultiPoint(ref mut x) => x.try_map_coords_in_place(func),
                Geometry::MultiLineString(ref mut x) => x.try_map_coords_in_place(func),
                Geometry::MultiPolygon(ref mut x) => x.try_map_coords_in_place(func),
                Geometry::GeometryCollection(ref mut x) => x.try_map_coords_in_place(func),
                Geometry::Rect(ref mut x) => x.try_map_coords_in_place(func),
                Geometry::Triangle(ref mut x) => x.try_map_coords_in_place(func),
            }
        }
    }

    //------------------------------------//
    // GeometryCollection implementations //
    //------------------------------------//

    impl<T: CoordNum, NT: CoordNum> MapCoords<T, NT> for GeometryCollection<T> {
        type Output = GeometryCollection<NT>;

        fn map_coords(&self, func: impl Fn((T, T)) -> (NT, NT) + Copy) -> Self::Output {
            GeometryCollection::new_from(self.iter().map(|g| g.map_coords(func)).collect())
        }

        fn try_map_coords<E>(
            &self,
            func: impl Fn((T, T)) -> Result<(NT, NT), E> + Copy,
        ) -> Result<Self::Output, E> {
            Ok(GeometryCollection::new_from(
                self.0
                    .iter()
                    .map(|g| g.try_map_coords(func))
                    .collect::<Result<Vec<_>, E>>()?,
            ))
        }
    }

    impl<T: CoordNum> MapCoordsInPlace<T> for GeometryCollection<T> {
        fn map_coords_in_place(&mut self, func: impl Fn((T, T)) -> (T, T) + Copy) {
            for p in &mut self.0 {
                p.map_coords_in_place(func);
            }
        }

        fn try_map_coords_in_place<E>(
            &mut self,
            func: impl Fn((T, T)) -> Result<(T, T), E>,
        ) -> Result<(), E> {
            for p in &mut self.0 {
                p.try_map_coords_in_place(&func)?;
            }
            Ok(())
        }
    }

    //----------------------//
    // Rect implementations //
    //----------------------//

    impl<T: CoordNum, NT: CoordNum> MapCoords<T, NT> for Rect<T> {
        type Output = Rect<NT>;

<<<<<<< HEAD
    fn map_coords(&self, func: impl Fn((T, T)) -> (NT, NT) + Copy) -> Self::Output {
        GeometryCollection::new(self.iter().map(|g| g.map_coords(func)).collect())
    }
}

impl<T: CoordNum, NT: CoordNum, E> TryMapCoords<T, NT, E> for GeometryCollection<T> {
    type Output = GeometryCollection<NT>;

    fn try_map_coords(
        &self,
        func: impl Fn((T, T)) -> Result<(NT, NT), E> + Copy,
    ) -> Result<Self::Output, E> {
        Ok(GeometryCollection::new(
            self.0
                .iter()
                .map(|g| g.try_map_coords(func))
                .collect::<Result<Vec<_>, E>>()?,
        ))
=======
        fn map_coords(&self, func: impl Fn((T, T)) -> (NT, NT) + Copy) -> Self::Output {
            Rect::new(func(self.min().x_y()), func(self.max().x_y()))
        }

        fn try_map_coords<E>(
            &self,
            func: impl Fn((T, T)) -> Result<(NT, NT), E>,
        ) -> Result<Self::Output, E> {
            Ok(Rect::new(func(self.min().x_y())?, func(self.max().x_y())?))
        }
>>>>>>> a7158b51
    }

    impl<T: CoordNum> MapCoordsInPlace<T> for Rect<T> {
        fn map_coords_in_place(&mut self, func: impl Fn((T, T)) -> (T, T)) {
            let mut new_rect = Rect::new(func(self.min().x_y()), func(self.max().x_y()));
            ::std::mem::swap(self, &mut new_rect);
        }

        fn try_map_coords_in_place<E>(
            &mut self,
            func: impl Fn((T, T)) -> Result<(T, T), E>,
        ) -> Result<(), E> {
            let mut new_rect = Rect::new(func(self.min().x_y())?, func(self.max().x_y())?);
            ::std::mem::swap(self, &mut new_rect);
            Ok(())
        }
    }

    //--------------------------//
    // Triangle implementations //
    //--------------------------//

    impl<T: CoordNum, NT: CoordNum> MapCoords<T, NT> for Triangle<T> {
        type Output = Triangle<NT>;

        fn map_coords(&self, func: impl Fn((T, T)) -> (NT, NT) + Copy) -> Self::Output {
            let p1 = func(self.0.x_y());
            let p2 = func(self.1.x_y());
            let p3 = func(self.2.x_y());

            Triangle::new(
                coord! { x: p1.0, y: p1.1 },
                coord! { x: p2.0, y: p2.1 },
                coord! { x: p3.0, y: p3.1 },
            )
        }

        fn try_map_coords<E>(
            &self,
            func: impl Fn((T, T)) -> Result<(NT, NT), E>,
        ) -> Result<Self::Output, E> {
            let p1 = func(self.0.x_y())?;
            let p2 = func(self.1.x_y())?;
            let p3 = func(self.2.x_y())?;

            Ok(Triangle::new(
                coord! { x: p1.0, y: p1.1 },
                coord! { x: p2.0, y: p2.1 },
                coord! { x: p3.0, y: p3.1 },
            ))
        }
    }

    impl<T: CoordNum> MapCoordsInPlace<T> for Triangle<T> {
        fn map_coords_in_place(&mut self, func: impl Fn((T, T)) -> (T, T)) {
            let p1 = func(self.0.x_y());
            let p2 = func(self.1.x_y());
            let p3 = func(self.2.x_y());

            let mut new_triangle = Triangle::new(
                coord! { x: p1.0, y: p1.1 },
                coord! { x: p2.0, y: p2.1 },
                coord! { x: p3.0, y: p3.1 },
            );

            ::std::mem::swap(self, &mut new_triangle);
        }

        fn try_map_coords_in_place<E>(
            &mut self,
            func: impl Fn((T, T)) -> Result<(T, T), E>,
        ) -> Result<(), E> {
            let p1 = func(self.0.x_y())?;
            let p2 = func(self.1.x_y())?;
            let p3 = func(self.2.x_y())?;

            let mut new_triangle = Triangle::new(
                coord! { x: p1.0, y: p1.1 },
                coord! { x: p2.0, y: p2.1 },
                coord! { x: p3.0, y: p3.1 },
            );

            ::std::mem::swap(self, &mut new_triangle);

            Ok(())
        }
    }
}
pub use deprecated::*;
pub(crate) mod deprecated {
    use super::*;

    /// Map a fallible function over all the coordinates in a geometry, returning a Result
    #[deprecated(since = "0.21.0", note = "use `MapCoords::try_map_coords` instead")]
    pub trait TryMapCoords<T, NT, E> {
        type Output;

        /// Map a fallible function over all the coordinates in a geometry, returning a Result
        ///
        /// # Examples
        ///
        /// ```
        /// use approx::assert_relative_eq;
        /// #[allow(deprecated)]
        /// use geo::algorithm::map_coords::TryMapCoords;
        /// use geo::Point;
        ///
        /// let p1 = Point::new(10., 20.);
        /// #[allow(deprecated)]
        /// let p2 = p1
        ///     .try_map_coords(|(x, y)| -> Result<_, std::convert::Infallible> {
        ///         Ok((x + 1000., y * 2.))
        ///     }).unwrap();
        ///
        /// assert_relative_eq!(p2, Point::new(1010., 40.), epsilon = 1e-6);
        /// ```
        ///
        /// ## Advanced Example: Geometry coordinate conversion using `PROJ`
        ///
        #[cfg_attr(feature = "use-proj", doc = "```")]
        #[cfg_attr(not(feature = "use-proj"), doc = "```ignore")]
        /// use approx::assert_relative_eq;
        /// // activate the [use-proj] feature in cargo.toml in order to access proj functions
        /// use geo::{Coordinate, Point};
        /// #[allow(deprecated)]
        /// use geo::algorithm::map_coords::TryMapCoords;
        /// use proj::{Coord, Proj, ProjError};
        /// // GeoJSON uses the WGS 84 coordinate system
        /// let from = "EPSG:4326";
        /// // The NAD83 / California zone 6 (ftUS) coordinate system
        /// let to = "EPSG:2230";
        /// let to_feet = Proj::new_known_crs(&from, &to, None).unwrap();
        /// let f = |x: f64, y: f64| -> Result<_, ProjError> {
        ///     // proj can accept Point, Coordinate, Tuple, and array values, returning a Result
        ///     let shifted = to_feet.convert((x, y))?;
        ///     Ok((shifted.x(), shifted.y()))
        /// };
        ///
        /// // 👽
        /// let usa_m = Point::new(-115.797615, 37.2647978);
        /// #[allow(deprecated)]
        /// let usa_ft = usa_m.try_map_coords(|(x, y)| f(x, y)).unwrap();
        /// assert_relative_eq!(6693625.67217475, usa_ft.x(), epsilon = 1e-6);
        /// assert_relative_eq!(3497301.5918027186, usa_ft.y(), epsilon = 1e-6);
        /// ```
        fn try_map_coords(
            &self,
            func: impl Fn((T, T)) -> Result<(NT, NT), E> + Copy,
        ) -> Result<Self::Output, E>
        where
            T: CoordNum,
            NT: CoordNum;
    }

    #[deprecated(
        since = "0.21.0",
        note = "use `MapCoordsInPlace::try_map_coords_in_place` instead"
    )]
    pub trait TryMapCoordsInplace<T, E> {
        /// Map a fallible function over all the coordinates in a geometry, in place, returning a `Result`.
        ///
        /// Upon encountering an `Err` from the function, `try_map_coords_in_place` immediately returns
        /// and the geometry is potentially left in a partially mapped state.
        ///
        /// # Examples
        ///
        /// ```
        /// #[allow(deprecated)]
        /// use geo::algorithm::map_coords::TryMapCoordsInplace;
        ///
        /// let mut p1 = geo::point!{x: 10u32, y: 20u32};
        ///
        /// #[allow(deprecated)]
        /// p1.try_map_coords_inplace(|(x, y)| -> Result<_, &str> {
        ///     Ok((
        ///         x.checked_add(1000).ok_or("Overflow")?,
        ///         y.checked_mul(2).ok_or("Overflow")?,
        ///     ))
        /// })?;
        ///
        /// assert_eq!(
        ///     p1,
        ///     geo::point!{x: 1010u32, y: 40u32},
        /// );
        /// # Ok::<(), &str>(())
        /// ```
        fn try_map_coords_inplace(
            &mut self,
            func: impl Fn((T, T)) -> Result<(T, T), E>,
        ) -> Result<(), E>
        where
            T: CoordNum;
    }

    /// Map a function over all the coordinates in an object in place
    #[deprecated(
        since = "0.21.0",
        note = "use `MapCoordsInPlace::try_map_coords_in_place` instead"
    )]
    pub trait MapCoordsInplace<T>: MapCoordsInPlace<T> {
        /// Apply a function to all the coordinates in a geometric object, in place
        ///
        /// # Examples
        ///
        /// ```
        /// #[allow(deprecated)]
        /// use geo::algorithm::map_coords::MapCoordsInplace;
        /// use geo::Point;
        /// use approx::assert_relative_eq;
        ///
        /// let mut p = Point::new(10., 20.);
        /// #[allow(deprecated)]
        /// p.map_coords_inplace(|(x, y)| (x + 1000., y * 2.));
        ///
        /// assert_relative_eq!(p, Point::new(1010., 40.), epsilon = 1e-6);
        /// ```
        fn map_coords_inplace(&mut self, func: impl Fn((T, T)) -> (T, T) + Copy)
        where
            T: CoordNum;
    }

    macro_rules! impl_deprecated_map_coords {
        ($geom:ident) => {
            #[allow(deprecated)]
            impl<T: CoordNum, NT: CoordNum, E> TryMapCoords<T, NT, E> for $geom<T> {
                type Output = $geom<NT>;

                fn try_map_coords(
                    &self,
                    func: impl Fn((T, T)) -> Result<(NT, NT), E> + Copy,
                ) -> Result<Self::Output, E> {
                    MapCoords::try_map_coords(self, func)
                }
            }

            #[allow(deprecated)]
            impl<T: CoordNum, E> TryMapCoordsInplace<T, E> for $geom<T> {
                fn try_map_coords_inplace(
                    &mut self,
                    func: impl Fn((T, T)) -> Result<(T, T), E>,
                ) -> Result<(), E> {
                    MapCoordsInPlace::try_map_coords_in_place(self, func)
                }
            }

            #[allow(deprecated)]
            impl<T: CoordNum> MapCoordsInplace<T> for $geom<T> {
                /// Apply a function to all the coordinates in a geometric object, in place
                ///
                /// # Examples
                ///
                /// ```
                /// #[allow(deprecated)]
                /// use geo::algorithm::map_coords::MapCoordsInplace;
                /// use geo::Point;
                /// use approx::assert_relative_eq;
                ///
                /// let mut p = Point::new(10., 20.);
                /// #[allow(deprecated)]
                /// p.map_coords_inplace(|(x, y)| (x + 1000., y * 2.));
                ///
                /// assert_relative_eq!(p, Point::new(1010., 40.), epsilon = 1e-6);
                /// ```
                fn map_coords_inplace(&mut self, func: impl Fn((T, T)) -> (T, T) + Copy)
                where
                    T: CoordNum,
                {
                    MapCoordsInPlace::map_coords_in_place(self, func)
                }
            }
        };
    }

    impl_deprecated_map_coords!(Point);
    impl_deprecated_map_coords!(Line);
    impl_deprecated_map_coords!(LineString);
    impl_deprecated_map_coords!(Polygon);
    impl_deprecated_map_coords!(MultiPoint);
    impl_deprecated_map_coords!(MultiLineString);
    impl_deprecated_map_coords!(MultiPolygon);
    impl_deprecated_map_coords!(Geometry);
    impl_deprecated_map_coords!(GeometryCollection);
    impl_deprecated_map_coords!(Triangle);
    impl_deprecated_map_coords!(Rect);
}

#[cfg(test)]
mod test {
    use super::{MapCoords, MapCoordsInPlace};
    use crate::{
        coord, polygon, Coordinate, Geometry, GeometryCollection, Line, LineString,
        MultiLineString, MultiPoint, MultiPolygon, Point, Polygon, Rect,
    };

    #[test]
    fn point() {
        let p = Point::new(10., 10.);
        let new_p = p.map_coords(|(x, y)| (x + 10., y + 100.));
        assert_relative_eq!(new_p.x(), 20.);
        assert_relative_eq!(new_p.y(), 110.);
    }

    #[test]
    fn point_inplace() {
        let mut p2 = Point::new(10f32, 10f32);
        p2.map_coords_in_place(|(x, y)| (x + 10., y + 100.));
        assert_relative_eq!(p2.x(), 20.);
        assert_relative_eq!(p2.y(), 110.);
    }

    #[test]
    fn rect_inplace() {
        let mut rect = Rect::new((10, 10), (20, 20));
        rect.map_coords_in_place(|(x, y)| (x + 10, y + 20));
        assert_eq!(rect.min(), coord! { x: 20, y: 30 });
        assert_eq!(rect.max(), coord! { x: 30, y: 40 });
    }

    #[test]
    fn rect_inplace_normalized() {
        let mut rect = Rect::new((2, 2), (3, 3));
        // Rect's enforce that rect.min is up and left of p2.  Here we test that the points are
        // normalized into a valid rect, regardless of the order they are mapped.
        rect.map_coords_in_place(|pt| {
            match pt {
                // old min point maps to new max point
                (2, 2) => (4, 4),
                // old max point maps to new min point
                (3, 3) => (1, 1),
                _ => panic!("unexpected point"),
            }
        });

        assert_eq!(rect.min(), coord! { x: 1, y: 1 });
        assert_eq!(rect.max(), coord! { x: 4, y: 4 });
    }

    #[test]
    fn rect_map_coords() {
        let rect = Rect::new((10, 10), (20, 20));
        let another_rect = rect.map_coords(|(x, y)| (x + 10, y + 20));
        assert_eq!(another_rect.min(), coord! { x: 20, y: 30 });
        assert_eq!(another_rect.max(), coord! { x: 30, y: 40 });
    }

    #[test]
    fn rect_try_map_coords() {
        let rect = Rect::new((10i32, 10), (20, 20));
        let result = rect.try_map_coords(|(x, y)| -> Result<_, &'static str> {
            Ok((
                x.checked_add(10).ok_or("overflow")?,
                y.checked_add(20).ok_or("overflow")?,
            ))
        });
        assert!(result.is_ok());
    }

    #[test]
    fn rect_try_map_coords_normalized() {
        let rect = Rect::new((2, 2), (3, 3));
        // Rect's enforce that rect.min is up and left of p2.  Here we test that the points are
        // normalized into a valid rect, regardless of the order they are mapped.
        let result: Result<_, std::convert::Infallible> = rect.try_map_coords(|pt| {
            match pt {
                // old min point maps to new max point
                (2, 2) => Ok((4, 4)),
                // old max point maps to new min point
                (3, 3) => Ok((1, 1)),
                _ => panic!("unexpected point"),
            }
        });
        let new_rect = result.unwrap();
        assert_eq!(new_rect.min(), coord! { x: 1, y: 1 });
        assert_eq!(new_rect.max(), coord! { x: 4, y: 4 });
    }

    #[test]
    fn line() {
        let line = Line::from([(0., 0.), (1., 2.)]);
        assert_relative_eq!(
            line.map_coords(|(x, y)| (x * 2., y)),
            Line::from([(0., 0.), (2., 2.)]),
            epsilon = 1e-6
        );
    }

    #[test]
    fn linestring() {
        let line1: LineString<f32> = LineString::from(vec![(0., 0.), (1., 2.)]);
        let line2 = line1.map_coords(|(x, y)| (x + 10., y - 100.));
        assert_relative_eq!(line2.0[0], Coordinate::from((10., -100.)), epsilon = 1e-6);
        assert_relative_eq!(line2.0[1], Coordinate::from((11., -98.)), epsilon = 1e-6);
    }

    #[test]
    fn polygon() {
        let exterior = LineString::from(vec![(0., 0.), (1., 1.), (1., 0.), (0., 0.)]);
        let interiors = vec![LineString::from(vec![
            (0.1, 0.1),
            (0.9, 0.9),
            (0.9, 0.1),
            (0.1, 0.1),
        ])];
        let p = Polygon::new(exterior, interiors);

        let p2 = p.map_coords(|(x, y)| (x + 10., y - 100.));

        let exterior2 =
            LineString::from(vec![(10., -100.), (11., -99.), (11., -100.), (10., -100.)]);
        let interiors2 = vec![LineString::from(vec![
            (10.1, -99.9),
            (10.9, -99.1),
            (10.9, -99.9),
            (10.1, -99.9),
        ])];
        let expected_p2 = Polygon::new(exterior2, interiors2);

        assert_relative_eq!(p2, expected_p2, epsilon = 1e-6);
    }

    #[test]
    fn multipoint() {
        let p1 = Point::new(10., 10.);
        let p2 = Point::new(0., -100.);
        let mp = MultiPoint::new(vec![p1, p2]);

        assert_eq!(
            mp.map_coords(|(x, y)| (x + 10., y + 100.)),
            MultiPoint::new(vec![Point::new(20., 110.), Point::new(10., 0.)])
        );
    }

    #[test]
    fn multilinestring() {
        let line1: LineString<f32> = LineString::from(vec![(0., 0.), (1., 2.)]);
        let line2: LineString<f32> = LineString::from(vec![(-1., 0.), (0., 0.), (1., 2.)]);
        let mline = MultiLineString::new(vec![line1, line2]);
        let mline2 = mline.map_coords(|(x, y)| (x + 10., y - 100.));
        assert_relative_eq!(
            mline2,
            MultiLineString::new(vec![
                LineString::from(vec![(10., -100.), (11., -98.)]),
                LineString::from(vec![(9., -100.), (10., -100.), (11., -98.)]),
            ]),
            epsilon = 1e-6
        );
    }

    #[test]
    fn multipolygon() {
        let poly1 = polygon![
            (x: 0., y: 0.),
            (x: 10., y: 0.),
            (x: 10., y: 10.),
            (x: 0., y: 10.),
            (x: 0., y: 0.),
        ];
        let poly2 = polygon![
            exterior: [
                (x: 11., y: 11.),
                (x: 20., y: 11.),
                (x: 20., y: 20.),
                (x: 11., y: 20.),
                (x: 11., y: 11.),
            ],
            interiors: [
                [
                    (x: 13., y: 13.),
                    (x: 13., y: 17.),
                    (x: 17., y: 17.),
                    (x: 17., y: 13.),
                    (x: 13., y: 13.),
                ]
            ],
        ];

        let mp = MultiPolygon::new(vec![poly1, poly2]);
        let mp2 = mp.map_coords(|(x, y)| (x * 2., y + 100.));
        assert_eq!(mp2.0.len(), 2);
        assert_relative_eq!(
            mp2.0[0],
            polygon![
                (x: 0., y: 100.),
                (x: 20., y: 100.),
                (x: 20., y: 110.),
                (x: 0., y: 110.),
                (x: 0., y: 100.),
            ],
        );
        assert_relative_eq!(
            mp2.0[1],
            polygon![
                exterior: [
                    (x: 22., y: 111.),
                    (x: 40., y: 111.),
                    (x: 40., y: 120.),
                    (x: 22., y: 120.),
                    (x: 22., y: 111.),
                ],
                interiors: [
                    [
                        (x: 26., y: 113.),
                        (x: 26., y: 117.),
                        (x: 34., y: 117.),
                        (x: 34., y: 113.),
                        (x: 26., y: 113.),
                    ],
                ],
            ],
        );
    }

    #[test]
    fn geometrycollection() {
        let p1 = Geometry::Point(Point::new(10., 10.));
        let line1 = Geometry::LineString(LineString::from(vec![(0., 0.), (1., 2.)]));

        let gc = GeometryCollection::new(vec![p1, line1]);

        assert_eq!(
            gc.map_coords(|(x, y)| (x + 10., y + 100.)),
            GeometryCollection::new(vec![
                Geometry::Point(Point::new(20., 110.)),
                Geometry::LineString(LineString::from(vec![(10., 100.), (11., 102.)])),
            ])
        );
    }

    #[test]
    fn convert_type() {
        let p1: Point<f64> = Point::new(1., 2.);
        let p2: Point<f32> = p1.map_coords(|(x, y)| (x as f32, y as f32));
        assert_relative_eq!(p2.x(), 1f32);
        assert_relative_eq!(p2.y(), 2f32);
    }

    #[cfg(feature = "use-proj")]
    #[test]
    fn test_fallible_proj() {
        use proj::{Coord, Proj, ProjError};
        let from = "EPSG:4326";
        let to = "EPSG:2230";
        let to_feet = Proj::new_known_crs(from, to, None).unwrap();

        let f = |x: f64, y: f64| -> Result<_, ProjError> {
            let shifted = to_feet.convert((x, y))?;
            Ok((shifted.x(), shifted.y()))
        };
        // 👽
        let usa_m = Point::new(-115.797615, 37.2647978);
        let usa_ft = usa_m.try_map_coords(|(x, y)| f(x, y)).unwrap();
        assert_relative_eq!(6693625.67217475, usa_ft.x(), epsilon = 1e-6);
        assert_relative_eq!(3497301.5918027186, usa_ft.y(), epsilon = 1e-6);
    }

    #[test]
    fn test_fallible() {
        let f = |x: f64, y: f64| -> Result<_, &'static str> {
            if relative_ne!(x, 2.0) {
                Ok((x * 2., y + 100.))
            } else {
                Err("Ugh")
            }
        };
        // this should produce an error
        let bad_ls: LineString<_> = vec![
            Point::new(1.0, 1.0),
            Point::new(2.0, 2.0),
            Point::new(3.0, 3.0),
        ]
        .into();
        // this should be fine
        let good_ls: LineString<_> = vec![
            Point::new(1.0, 1.0),
            Point::new(2.1, 2.0),
            Point::new(3.0, 3.0),
        ]
        .into();
        let bad = bad_ls.try_map_coords(|(x, y)| f(x, y));
        assert!(bad.is_err());
        let good = good_ls.try_map_coords(|(x, y)| f(x, y));
        assert!(good.is_ok());
        assert_relative_eq!(
            good.unwrap(),
            vec![
                Point::new(2., 101.),
                Point::new(4.2, 102.),
                Point::new(6.0, 103.),
            ]
            .into()
        );
    }

    #[test]
    fn rect_map_invert_coords() {
        let rect = Rect::new(coord! { x: 0., y: 0. }, coord! { x: 1., y: 1. });

        // This call should not panic even though Rect::new
        // constructor panics if min coords > max coords
        rect.map_coords(|(x, y)| (-x, -y));
    }
}<|MERGE_RESOLUTION|>--- conflicted
+++ resolved
@@ -601,14 +601,14 @@
         type Output = GeometryCollection<NT>;
 
         fn map_coords(&self, func: impl Fn((T, T)) -> (NT, NT) + Copy) -> Self::Output {
-            GeometryCollection::new_from(self.iter().map(|g| g.map_coords(func)).collect())
+            GeometryCollection::new(self.iter().map(|g| g.map_coords(func)).collect())
         }
 
         fn try_map_coords<E>(
             &self,
             func: impl Fn((T, T)) -> Result<(NT, NT), E> + Copy,
         ) -> Result<Self::Output, E> {
-            Ok(GeometryCollection::new_from(
+            Ok(GeometryCollection::new(
                 self.0
                     .iter()
                     .map(|g| g.try_map_coords(func))
@@ -642,26 +642,6 @@
     impl<T: CoordNum, NT: CoordNum> MapCoords<T, NT> for Rect<T> {
         type Output = Rect<NT>;
 
-<<<<<<< HEAD
-    fn map_coords(&self, func: impl Fn((T, T)) -> (NT, NT) + Copy) -> Self::Output {
-        GeometryCollection::new(self.iter().map(|g| g.map_coords(func)).collect())
-    }
-}
-
-impl<T: CoordNum, NT: CoordNum, E> TryMapCoords<T, NT, E> for GeometryCollection<T> {
-    type Output = GeometryCollection<NT>;
-
-    fn try_map_coords(
-        &self,
-        func: impl Fn((T, T)) -> Result<(NT, NT), E> + Copy,
-    ) -> Result<Self::Output, E> {
-        Ok(GeometryCollection::new(
-            self.0
-                .iter()
-                .map(|g| g.try_map_coords(func))
-                .collect::<Result<Vec<_>, E>>()?,
-        ))
-=======
         fn map_coords(&self, func: impl Fn((T, T)) -> (NT, NT) + Copy) -> Self::Output {
             Rect::new(func(self.min().x_y()), func(self.max().x_y()))
         }
@@ -672,7 +652,6 @@
         ) -> Result<Self::Output, E> {
             Ok(Rect::new(func(self.min().x_y())?, func(self.max().x_y())?))
         }
->>>>>>> a7158b51
     }
 
     impl<T: CoordNum> MapCoordsInPlace<T> for Rect<T> {
