use crate::utils::EitherIter;
use crate::{CoordinateType, LineString, Point};
use geo_types::line_string::PointsIter;
use std::iter::Rev;

<<<<<<< HEAD
enum EitherIter<T, I1, I2>
where
    I1: Iterator<Item = T>,
    I2: Iterator<Item = T>,
{
    A(I1),
    B(I2),
}

impl<T, I1, I2> Iterator for EitherIter<T, I1, I2>
where
    I1: Iterator<Item = T>,
    I2: Iterator<Item = T>,
{
    type Item = T;

    fn next(&mut self) -> Option<Self::Item> {
        match self {
            EitherIter::A(iter) => iter.next(),
            EitherIter::B(iter) => iter.next(),
        }
    }
=======
pub(crate) fn twice_signed_ring_area<T>(linestring: &LineString<T>) -> T
where
    T: CoordinateType,
{
    if linestring.0.is_empty() || linestring.0.len() == 1 {
        return T::zero();
    }
    let mut tmp = T::zero();
    for line in linestring.lines() {
        tmp = tmp + line.determinant();
    }

    tmp
>>>>>>> 8beca03e
}

/// Iterates through a list of `Point`s
pub struct Points<'a, T>(EitherIter<Point<T>, PointsIter<'a, T>, Rev<PointsIter<'a, T>>>)
where
    T: CoordinateType + 'a;

impl<'a, T> Iterator for Points<'a, T>
where
    T: CoordinateType,
{
    type Item = Point<T>;

    fn next(&mut self) -> Option<Self::Item> {
        self.0.next()
    }
}

/// How a linestring is wound, clockwise or counter-clockwise
#[derive(PartialEq, Clone, Debug, Eq)]
pub enum WindingOrder {
    Clockwise,
    CounterClockwise,
}

/// Calculate, and work with, the winding order
pub trait Winding<T>
where
    T: CoordinateType,
{
    /// Return the winding order of this object
    fn winding_order(&self) -> Option<WindingOrder>;

    /// True iff this clockwise
    fn is_cw(&self) -> bool {
        self.winding_order() == Some(WindingOrder::Clockwise)
    }

    /// True iff this is wound counterclockwise
    fn is_ccw(&self) -> bool {
        self.winding_order() == Some(WindingOrder::CounterClockwise)
    }

    /// Iterate over the points in a clockwise order
    ///
    /// The object isn't changed, and the points are returned either in order, or in reverse
    /// order, so that the resultant order makes it appear clockwise
    fn points_cw(&self) -> Points<T>;

    /// Iterate over the points in a counter-clockwise order
    ///
    /// The object isn't changed, and the points are returned either in order, or in reverse
    /// order, so that the resultant order makes it appear counter-clockwise
    fn points_ccw(&self) -> Points<T>;

    /// Change this objects's points so they are in clockwise winding order
    fn make_cw_winding(&mut self);

    /// Change this line's points so they are in counterclockwise winding order
    fn make_ccw_winding(&mut self);

    /// Return a clone of this object, but in the specified winding order
    fn clone_to_winding_order(&self, winding_order: WindingOrder) -> Self
    where
        Self: Sized + Clone,
    {
        let mut new: Self = self.clone();
        new.make_winding_order(winding_order);
        new
    }

    /// Change the winding order so that it is in this winding order
    fn make_winding_order(&mut self, winding_order: WindingOrder) {
        match winding_order {
            WindingOrder::Clockwise => self.make_cw_winding(),
            WindingOrder::CounterClockwise => self.make_ccw_winding(),
        }
    }
}

impl<T> Winding<T> for LineString<T>
where
    T: CoordinateType,
{
    /// Returns the winding order of this line
    /// None if the winding order is undefined.
    fn winding_order(&self) -> Option<WindingOrder> {
        let shoelace = self
            .lines()
            .map(|l| l.determinant())
            .fold(T::zero(), |sum, d| sum + d);
        if shoelace < T::zero() {
            Some(WindingOrder::Clockwise)
        } else if shoelace > T::zero() {
            Some(WindingOrder::CounterClockwise)
        } else if shoelace == T::zero() {
            None
        } else {
            // make compiler stop complaining
            unreachable!()
        }
    }

    /// Iterate over the points in a clockwise order
    ///
    /// The Linestring isn't changed, and the points are returned either in order, or in reverse
    /// order, so that the resultant order makes it appear clockwise
    fn points_cw(&self) -> Points<T> {
        match self.winding_order() {
            Some(WindingOrder::CounterClockwise) => Points(EitherIter::B(self.points_iter().rev())),
            _ => Points(EitherIter::A(self.points_iter())),
        }
    }

    /// Iterate over the points in a counter-clockwise order
    ///
    /// The Linestring isn't changed, and the points are returned either in order, or in reverse
    /// order, so that the resultant order makes it appear counter-clockwise
    fn points_ccw(&self) -> Points<T> {
        match self.winding_order() {
            Some(WindingOrder::Clockwise) => Points(EitherIter::B(self.points_iter().rev())),
            _ => Points(EitherIter::A(self.points_iter())),
        }
    }

    /// Change this line's points so they are in clockwise winding order
    fn make_cw_winding(&mut self) {
        if let Some(WindingOrder::CounterClockwise) = self.winding_order() {
            self.0.reverse();
        }
    }

    /// Change this line's points so they are in counterclockwise winding order
    fn make_ccw_winding(&mut self) {
        if let Some(WindingOrder::Clockwise) = self.winding_order() {
            self.0.reverse();
        }
    }
}

#[cfg(test)]
mod test {
    use super::*;

    #[test]
    fn winding_order() {
        // 3 points forming a triangle
        let a = Point::new(0., 0.);
        let b = Point::new(2., 0.);
        let c = Point::new(1., 2.);

        // That triangle, but in clockwise ordering
        let cw_line = LineString::from(vec![a.0, c.0, b.0, a.0]);
        // That triangle, but in counterclockwise ordering
        let ccw_line = LineString::from(vec![a.0, b.0, c.0, a.0]);

        assert_eq!(cw_line.winding_order(), Some(WindingOrder::Clockwise));
        assert_eq!(cw_line.is_cw(), true);
        assert_eq!(cw_line.is_ccw(), false);
        assert_eq!(
            ccw_line.winding_order(),
            Some(WindingOrder::CounterClockwise)
        );
        assert_eq!(ccw_line.is_cw(), false);
        assert_eq!(ccw_line.is_ccw(), true);

        let cw_points1: Vec<_> = cw_line.points_cw().collect();
        assert_eq!(cw_points1.len(), 4);
        assert_eq!(cw_points1[0], a);
        assert_eq!(cw_points1[1], c);
        assert_eq!(cw_points1[2], b);
        assert_eq!(cw_points1[3], a);

        let ccw_points1: Vec<_> = cw_line.points_ccw().collect();
        assert_eq!(ccw_points1.len(), 4);
        assert_eq!(ccw_points1[0], a);
        assert_eq!(ccw_points1[1], b);
        assert_eq!(ccw_points1[2], c);
        assert_eq!(ccw_points1[3], a);

        assert_ne!(cw_points1, ccw_points1);

        let cw_points2: Vec<_> = ccw_line.points_cw().collect();
        let ccw_points2: Vec<_> = ccw_line.points_ccw().collect();

        // cw_line and ccw_line are wound differently, but the ordered winding iterator should have
        // make them similar
        assert_eq!(cw_points2, cw_points2);
        assert_eq!(ccw_points2, ccw_points2);

        // test make_clockwise_winding
        let mut new_line1 = ccw_line.clone();
        new_line1.make_cw_winding();
        assert_eq!(new_line1.winding_order(), Some(WindingOrder::Clockwise));
        assert_eq!(new_line1, cw_line);
        assert_ne!(new_line1, ccw_line);

        // test make_counterclockwise_winding
        let mut new_line2 = cw_line.clone();
        new_line2.make_ccw_winding();
        assert_eq!(
            new_line2.winding_order(),
            Some(WindingOrder::CounterClockwise)
        );
        assert_ne!(new_line2, cw_line);
        assert_eq!(new_line2, ccw_line);
    }
}<|MERGE_RESOLUTION|>--- conflicted
+++ resolved
@@ -3,45 +3,6 @@
 use geo_types::line_string::PointsIter;
 use std::iter::Rev;
 
-<<<<<<< HEAD
-enum EitherIter<T, I1, I2>
-where
-    I1: Iterator<Item = T>,
-    I2: Iterator<Item = T>,
-{
-    A(I1),
-    B(I2),
-}
-
-impl<T, I1, I2> Iterator for EitherIter<T, I1, I2>
-where
-    I1: Iterator<Item = T>,
-    I2: Iterator<Item = T>,
-{
-    type Item = T;
-
-    fn next(&mut self) -> Option<Self::Item> {
-        match self {
-            EitherIter::A(iter) => iter.next(),
-            EitherIter::B(iter) => iter.next(),
-        }
-    }
-=======
-pub(crate) fn twice_signed_ring_area<T>(linestring: &LineString<T>) -> T
-where
-    T: CoordinateType,
-{
-    if linestring.0.is_empty() || linestring.0.len() == 1 {
-        return T::zero();
-    }
-    let mut tmp = T::zero();
-    for line in linestring.lines() {
-        tmp = tmp + line.determinant();
-    }
-
-    tmp
->>>>>>> 8beca03e
-}
 
 /// Iterates through a list of `Point`s
 pub struct Points<'a, T>(EitherIter<Point<T>, PointsIter<'a, T>, Rev<PointsIter<'a, T>>>)
