#[macro_use]
extern crate criterion;
extern crate geo;

use criterion::Criterion;
use geo::simplify::Simplify;
use geo::LineString;

fn criterion_benchmark(c: &mut Criterion) {
<<<<<<< HEAD
    c.bench_function("simplify vw simple f32", |bencher| {
        let points = include!("../src/test_fixtures/louisiana.rs");
=======
    c.bench_function("simplify simple f32", |bencher| {
        let points = include!("../src/algorithm/test_fixtures/louisiana.rs");
>>>>>>> b35a3254
        let ls: LineString<f32> = points.into();
        bencher.iter(|| {
            criterion::black_box(
                criterion::black_box(&ls).simplify(criterion::black_box(&0.0005)),
            );
        });
    });

<<<<<<< HEAD
    c.bench_function("simplify vw simple f64", |bencher| {
        let points = include!("../src/test_fixtures/louisiana.rs");
        let ls: LineString<f64> = points.into();
        bencher.iter(|| {
            criterion::black_box(
                criterion::black_box(&ls).simplifyvw(criterion::black_box(&0.0005)),
            );
        });
    });

    c.bench_function("simplify vwp f32", |bencher| {
        let points = include!("../src/test_fixtures/louisiana.rs");
        let ls: LineString<f32> = points.into();
        bencher.iter(|| {
            criterion::black_box(
                criterion::black_box(&ls).simplifyvw_preserve(criterion::black_box(&0.0005)),
            );
        });
    });

    c.bench_function("simplify vwp f64", |bencher| {
        let points = include!("../src/test_fixtures/louisiana.rs");
        let ls: LineString<f32> = points.into();
        bencher.iter(|| {
            criterion::black_box(
                criterion::black_box(&ls).simplifyvw_preserve(criterion::black_box(&0.0005)),
=======
    c.bench_function("simplify simple f64", |bencher| {
        let points = include!("../src/algorithm/test_fixtures/louisiana.rs");
        let ls: LineString<f64> = points.into();
        bencher.iter(|| {
            criterion::black_box(
                criterion::black_box(&ls).simplify(criterion::black_box(&0.0005)),
>>>>>>> b35a3254
            );
        });
    });
}

criterion_group!(benches, criterion_benchmark);
criterion_main!(benches);<|MERGE_RESOLUTION|>--- conflicted
+++ resolved
@@ -7,13 +7,8 @@
 use geo::LineString;
 
 fn criterion_benchmark(c: &mut Criterion) {
-<<<<<<< HEAD
-    c.bench_function("simplify vw simple f32", |bencher| {
+    c.bench_function("simplify simple f32", |bencher| {
         let points = include!("../src/test_fixtures/louisiana.rs");
-=======
-    c.bench_function("simplify simple f32", |bencher| {
-        let points = include!("../src/algorithm/test_fixtures/louisiana.rs");
->>>>>>> b35a3254
         let ls: LineString<f32> = points.into();
         bencher.iter(|| {
             criterion::black_box(
@@ -22,41 +17,12 @@
         });
     });
 
-<<<<<<< HEAD
-    c.bench_function("simplify vw simple f64", |bencher| {
+    c.bench_function("simplify simple f64", |bencher| {
         let points = include!("../src/test_fixtures/louisiana.rs");
         let ls: LineString<f64> = points.into();
         bencher.iter(|| {
             criterion::black_box(
-                criterion::black_box(&ls).simplifyvw(criterion::black_box(&0.0005)),
-            );
-        });
-    });
-
-    c.bench_function("simplify vwp f32", |bencher| {
-        let points = include!("../src/test_fixtures/louisiana.rs");
-        let ls: LineString<f32> = points.into();
-        bencher.iter(|| {
-            criterion::black_box(
-                criterion::black_box(&ls).simplifyvw_preserve(criterion::black_box(&0.0005)),
-            );
-        });
-    });
-
-    c.bench_function("simplify vwp f64", |bencher| {
-        let points = include!("../src/test_fixtures/louisiana.rs");
-        let ls: LineString<f32> = points.into();
-        bencher.iter(|| {
-            criterion::black_box(
-                criterion::black_box(&ls).simplifyvw_preserve(criterion::black_box(&0.0005)),
-=======
-    c.bench_function("simplify simple f64", |bencher| {
-        let points = include!("../src/algorithm/test_fixtures/louisiana.rs");
-        let ls: LineString<f64> = points.into();
-        bencher.iter(|| {
-            criterion::black_box(
                 criterion::black_box(&ls).simplify(criterion::black_box(&0.0005)),
->>>>>>> b35a3254
             );
         });
     });
